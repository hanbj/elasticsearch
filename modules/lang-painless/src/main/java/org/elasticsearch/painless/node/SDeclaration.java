/*
 * Licensed to Elasticsearch under one or more contributor
 * license agreements. See the NOTICE file distributed with
 * this work for additional information regarding copyright
 * ownership. Elasticsearch licenses this file to you under
 * the Apache License, Version 2.0 (the "License"); you may
 * not use this file except in compliance with the License.
 * You may obtain a copy of the License at
 *
 *    http://www.apache.org/licenses/LICENSE-2.0
 *
 * Unless required by applicable law or agreed to in writing,
 * software distributed under the License is distributed on an
 * "AS IS" BASIS, WITHOUT WARRANTIES OR CONDITIONS OF ANY
 * KIND, either express or implied.  See the License for the
 * specific language governing permissions and limitations
 * under the License.
 */

package org.elasticsearch.painless.node;

import org.elasticsearch.painless.Definition;
import org.elasticsearch.painless.Location;
import org.elasticsearch.painless.Definition.Type;
import org.elasticsearch.painless.Variables;
import org.elasticsearch.painless.Variables.Variable;
import org.objectweb.asm.Opcodes;
import org.elasticsearch.painless.MethodWriter;

/**
 * Represents a single variable declaration.
 */
public final class SDeclaration extends AStatement {

    final String type;
    final String name;
    AExpression expression;

    Variable variable;

    public SDeclaration(Location location, String type, String name, AExpression expression) {
        super(location);

        this.type = type;
        this.name = name;
        this.expression = expression;
    }

    @Override
    AStatement analyze(Variables variables) {
        final Type type;

        try {
            type = Definition.getType(this.type);
        } catch (IllegalArgumentException exception) {
            throw createError(new IllegalArgumentException("Not a type [" + this.type + "]."));
        }

        if (expression != null) {
            expression.expected = type;
            expression.analyze(variables);
            expression = expression.cast(variables);
        }

        variable = variables.addVariable(location, type, name, false, false);

        return this;
    }

    @Override
    void write(MethodWriter writer) {
<<<<<<< HEAD
        writer.writeStatementOffset(offset);

=======
        writer.writeStatementOffset(location);
>>>>>>> d8056c82
        if (expression == null) {
            switch (variable.type.sort) {
                case VOID:   throw createError(new IllegalStateException("Illegal tree structure."));
                case BOOL:
                case BYTE:
                case SHORT:
                case CHAR:
                case INT:    writer.push(0);    break;
                case LONG:   writer.push(0L);   break;
                case FLOAT:  writer.push(0.0F); break;
                case DOUBLE: writer.push(0.0);  break;
                default:     writer.visitInsn(Opcodes.ACONST_NULL);
            }
        } else {
            expression.write(writer);
        }

        writer.visitVarInsn(variable.type.type.getOpcode(Opcodes.ISTORE), variable.slot);
    }
}<|MERGE_RESOLUTION|>--- conflicted
+++ resolved
@@ -69,12 +69,8 @@
 
     @Override
     void write(MethodWriter writer) {
-<<<<<<< HEAD
-        writer.writeStatementOffset(offset);
+        writer.writeStatementOffset(location);
 
-=======
-        writer.writeStatementOffset(location);
->>>>>>> d8056c82
         if (expression == null) {
             switch (variable.type.sort) {
                 case VOID:   throw createError(new IllegalStateException("Illegal tree structure."));
