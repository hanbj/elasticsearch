--- conflicted
+++ resolved
@@ -65,28 +65,10 @@
 public class GceDiscoverTests extends ESIntegTestCase {
 
     public static class TestPlugin extends Plugin {
-
-<<<<<<< HEAD
-        public void onModule(SettingsModule module) {
-            module.registerSetting(GceComputeServiceImpl.GCE_HOST);
-            module.registerSetting(GceComputeServiceImpl.GCE_ROOT_URL);
-            module.registerSetting(GceComputeServiceImpl.GCE_VALIDATE_CERTIFICATES);
-=======
-        @Override
-        public String name() {
-            return "GceDiscoverTests";
-        }
-
-        @Override
-        public String description() {
-            return "GceDiscoverTests";
-        }
-
         @Override
         public List<Setting<?>> getSettings() {
             return Arrays.asList(GceComputeServiceImpl.GCE_HOST, GceComputeServiceImpl.GCE_ROOT_URL,
                 GceComputeServiceImpl.GCE_VALIDATE_CERTIFICATES);
->>>>>>> ccad99fb
         }
     }
 
