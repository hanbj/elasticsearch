/*
 * Licensed to Elasticsearch under one or more contributor
 * license agreements. See the NOTICE file distributed with
 * this work for additional information regarding copyright
 * ownership. Elasticsearch licenses this file to you under
 * the Apache License, Version 2.0 (the "License"); you may
 * not use this file except in compliance with the License.
 * You may obtain a copy of the License at
 *
 *    http://www.apache.org/licenses/LICENSE-2.0
 *
 * Unless required by applicable law or agreed to in writing,
 * software distributed under the License is distributed on an
 * "AS IS" BASIS, WITHOUT WARRANTIES OR CONDITIONS OF ANY
 * KIND, either express or implied.  See the License for the
 * specific language governing permissions and limitations
 * under the License.
 */

package org.elasticsearch.indices.cluster;

import org.apache.logging.log4j.Logger;
import org.apache.logging.log4j.message.ParameterizedMessage;
import org.apache.logging.log4j.util.Supplier;
import org.apache.lucene.store.LockObtainFailedException;
import org.elasticsearch.cluster.ClusterChangedEvent;
import org.elasticsearch.cluster.ClusterState;
import org.elasticsearch.cluster.ClusterStateListener;
import org.elasticsearch.cluster.action.index.NodeMappingRefreshAction;
import org.elasticsearch.cluster.action.shard.ShardStateAction;
import org.elasticsearch.cluster.metadata.IndexMetaData;
import org.elasticsearch.cluster.node.DiscoveryNode;
import org.elasticsearch.cluster.node.DiscoveryNodes;
import org.elasticsearch.cluster.routing.IndexShardRoutingTable;
import org.elasticsearch.cluster.routing.RecoverySource.SnapshotRecoverySource;
import org.elasticsearch.cluster.routing.RecoverySource.Type;
import org.elasticsearch.cluster.routing.RoutingNode;
import org.elasticsearch.cluster.routing.RoutingTable;
import org.elasticsearch.cluster.routing.ShardRouting;
import org.elasticsearch.cluster.service.ClusterService;
import org.elasticsearch.common.Nullable;
import org.elasticsearch.common.component.AbstractLifecycleComponent;
import org.elasticsearch.common.inject.Inject;
import org.elasticsearch.common.lucene.Lucene;
import org.elasticsearch.common.settings.Settings;
import org.elasticsearch.common.unit.TimeValue;
import org.elasticsearch.common.util.Callback;
import org.elasticsearch.common.util.concurrent.AbstractRunnable;
import org.elasticsearch.common.util.concurrent.ConcurrentCollections;
import org.elasticsearch.env.ShardLockObtainFailedException;
import org.elasticsearch.gateway.GatewayService;
import org.elasticsearch.index.Index;
import org.elasticsearch.index.IndexComponent;
import org.elasticsearch.index.IndexService;
import org.elasticsearch.index.IndexSettings;
import org.elasticsearch.index.IndexShardAlreadyExistsException;
<<<<<<< HEAD
import org.elasticsearch.index.NodeServicesProvider;
import org.elasticsearch.index.seqno.GlobalCheckpointService;
import org.elasticsearch.index.seqno.GlobalCheckpointSyncAction;
=======
>>>>>>> 179dd885
import org.elasticsearch.index.shard.IndexEventListener;
import org.elasticsearch.index.shard.IndexShard;
import org.elasticsearch.index.shard.IndexShardRelocatedException;
import org.elasticsearch.index.shard.IndexShardState;
import org.elasticsearch.index.shard.ShardId;
import org.elasticsearch.index.shard.ShardNotFoundException;
import org.elasticsearch.indices.IndexAlreadyExistsException;
import org.elasticsearch.indices.IndicesService;
import org.elasticsearch.indices.flush.SyncedFlushService;
import org.elasticsearch.indices.recovery.PeerRecoverySourceService;
import org.elasticsearch.indices.recovery.PeerRecoveryTargetService;
import org.elasticsearch.indices.recovery.RecoveryFailedException;
import org.elasticsearch.indices.recovery.RecoveryState;
import org.elasticsearch.repositories.RepositoriesService;
import org.elasticsearch.search.SearchService;
import org.elasticsearch.snapshots.RestoreService;
import org.elasticsearch.snapshots.SnapshotShardsService;
import org.elasticsearch.threadpool.ThreadPool;

import java.io.IOException;
import java.util.ArrayList;
import java.util.Arrays;
import java.util.HashMap;
import java.util.HashSet;
import java.util.Iterator;
import java.util.List;
import java.util.Map;
import java.util.Set;
import java.util.concurrent.ConcurrentMap;
import java.util.concurrent.TimeUnit;
import java.util.function.Consumer;
import java.util.stream.Collectors;

public class IndicesClusterStateService extends AbstractLifecycleComponent implements ClusterStateListener {

    final AllocatedIndices<? extends Shard, ? extends AllocatedIndex<? extends Shard>> indicesService;
    private final ClusterService clusterService;
    private final ThreadPool threadPool;
    private final PeerRecoveryTargetService recoveryTargetService;
    private final ShardStateAction shardStateAction;
    private final NodeMappingRefreshAction nodeMappingRefreshAction;
<<<<<<< HEAD
    private final NodeServicesProvider nodeServicesProvider;
    private final Consumer<ShardId> globalCheckpointSyncer;
=======
>>>>>>> 179dd885

    private static final ShardStateAction.Listener SHARD_STATE_ACTION_LISTENER = new ShardStateAction.Listener() {
    };

    // a list of shards that failed during recovery
    // we keep track of these shards in order to prevent repeated recovery of these shards on each cluster state update
    final ConcurrentMap<ShardId, ShardRouting> failedShardsCache = ConcurrentCollections.newConcurrentMap();
    private final RestoreService restoreService;
    private final RepositoriesService repositoriesService;

    private final FailedShardHandler failedShardHandler = new FailedShardHandler();

    private final boolean sendRefreshMapping;
    private final List<IndexEventListener> buildInIndexListener;

    @Inject
    public IndicesClusterStateService(Settings settings, IndicesService indicesService, ClusterService clusterService,
                                      ThreadPool threadPool, PeerRecoveryTargetService recoveryTargetService,
                                      ShardStateAction shardStateAction,
                                      NodeMappingRefreshAction nodeMappingRefreshAction,
                                      RepositoriesService repositoriesService, RestoreService restoreService,
                                      SearchService searchService, SyncedFlushService syncedFlushService,
<<<<<<< HEAD
                                      PeerRecoverySourceService peerRecoverySourceService, NodeServicesProvider nodeServicesProvider,
                                      GlobalCheckpointSyncAction globalCheckpointSyncAction) {
        this(settings, indicesService,
            clusterService, threadPool, recoveryTargetService, shardStateAction,
            nodeMappingRefreshAction, repositoriesService, restoreService, searchService, syncedFlushService, peerRecoverySourceService,
            nodeServicesProvider, globalCheckpointSyncAction::updateCheckpointForShard);
=======
                                      PeerRecoverySourceService peerRecoverySourceService, SnapshotShardsService snapshotShardsService) {
        this(settings, (AllocatedIndices<? extends Shard, ? extends AllocatedIndex<? extends Shard>>) indicesService,
            clusterService, threadPool, recoveryTargetService, shardStateAction,
            nodeMappingRefreshAction, repositoriesService, restoreService, searchService, syncedFlushService, peerRecoverySourceService,
            snapshotShardsService);
>>>>>>> 179dd885
    }

    // for tests
    IndicesClusterStateService(Settings settings,
                               AllocatedIndices<? extends Shard, ? extends AllocatedIndex<? extends Shard>> indicesService,
                               ClusterService clusterService,
                               ThreadPool threadPool, PeerRecoveryTargetService recoveryTargetService,
                               ShardStateAction shardStateAction,
                               NodeMappingRefreshAction nodeMappingRefreshAction,
                               RepositoriesService repositoriesService, RestoreService restoreService,
                               SearchService searchService, SyncedFlushService syncedFlushService,
<<<<<<< HEAD
                               PeerRecoverySourceService peerRecoverySourceService, NodeServicesProvider nodeServicesProvider,
                               Consumer<ShardId> globalCheckpointSyncer) {
=======
                               PeerRecoverySourceService peerRecoverySourceService, SnapshotShardsService snapshotShardsService) {
>>>>>>> 179dd885
        super(settings);
        this.buildInIndexListener = Arrays.asList(peerRecoverySourceService, recoveryTargetService, searchService, syncedFlushService,
                                                  snapshotShardsService);
        this.indicesService = indicesService;
        this.clusterService = clusterService;
        this.threadPool = threadPool;
        this.recoveryTargetService = recoveryTargetService;
        this.shardStateAction = shardStateAction;
        this.nodeMappingRefreshAction = nodeMappingRefreshAction;
        this.restoreService = restoreService;
        this.repositoriesService = repositoriesService;
        this.sendRefreshMapping = this.settings.getAsBoolean("indices.cluster.send_refresh_mapping", true);
<<<<<<< HEAD
        this.nodeServicesProvider = nodeServicesProvider;
        this.globalCheckpointSyncer = globalCheckpointSyncer;
=======
>>>>>>> 179dd885
    }

    @Override
    protected void doStart() {
        // Doesn't make sense to manage shards on non-master and non-data nodes
        if (DiscoveryNode.isDataNode(settings) || DiscoveryNode.isMasterNode(settings)) {
            clusterService.addFirst(this);
        }
    }

    @Override
    protected void doStop() {
        if (DiscoveryNode.isDataNode(settings) || DiscoveryNode.isMasterNode(settings)) {
            clusterService.remove(this);
        }
    }

    @Override
    protected void doClose() {
    }

    @Override
    public synchronized void clusterChanged(final ClusterChangedEvent event) {
        if (!lifecycle.started()) {
            return;
        }

        final ClusterState state = event.state();

        // we need to clean the shards and indices we have on this node, since we
        // are going to recover them again once state persistence is disabled (no master / not recovered)
        // TODO: feels hacky, a block disables state persistence, and then we clean the allocated shards, maybe another flag in blocks?
        if (state.blocks().disableStatePersistence()) {
            for (AllocatedIndex<? extends Shard> indexService : indicesService) {
                indicesService.removeIndex(indexService.index(), "cleaning index (disabled block persistence)"); // also cleans shards
            }
            return;
        }

        updateFailedShardsCache(state);

        deleteIndices(event); // also deletes shards of deleted indices

        removeUnallocatedIndices(event); // also removes shards of removed indices

        failMissingShards(state);

        removeShards(state);   // removes any local shards that doesn't match what the master expects

        updateIndices(event); // can also fail shards, but these are then guaranteed to be in failedShardsCache

        createIndices(state);

        createOrUpdateShards(state);
    }

    /**
     * Removes shard entries from the failed shards cache that are no longer allocated to this node by the master.
     * Sends shard failures for shards that are marked as actively allocated to this node but don't actually exist on the node.
     * Resends shard failures for shards that are still marked as allocated to this node but previously failed.
     *
     * @param state new cluster state
     */
    private void updateFailedShardsCache(final ClusterState state) {
        RoutingNode localRoutingNode = state.getRoutingNodes().node(state.nodes().getLocalNodeId());
        if (localRoutingNode == null) {
            failedShardsCache.clear();
            return;
        }

        DiscoveryNode masterNode = state.nodes().getMasterNode();

        // remove items from cache which are not in our routing table anymore and resend failures that have not executed on master yet
        for (Iterator<Map.Entry<ShardId, ShardRouting>> iterator = failedShardsCache.entrySet().iterator(); iterator.hasNext(); ) {
            ShardRouting failedShardRouting = iterator.next().getValue();
            ShardRouting matchedRouting = localRoutingNode.getByShardId(failedShardRouting.shardId());
            if (matchedRouting == null || matchedRouting.isSameAllocation(failedShardRouting) == false) {
                iterator.remove();
            } else {
                if (masterNode != null) { // TODO: can we remove this? Is resending shard failures the responsibility of shardStateAction?
                    String message = "master " + masterNode + " has not removed previously failed shard. resending shard failure";
                    logger.trace("[{}] re-sending failed shard [{}], reason [{}]", matchedRouting.shardId(), matchedRouting, message);
                    shardStateAction.localShardFailed(matchedRouting, message, null, SHARD_STATE_ACTION_LISTENER);
                }
            }
        }
    }

    /**
     * Deletes indices (with shard data).
     *
     * @param event cluster change event
     */
    private void deleteIndices(final ClusterChangedEvent event) {
        final ClusterState previousState = event.previousState();
        final ClusterState state = event.state();
        final String localNodeId = state.nodes().getLocalNodeId();
        assert localNodeId != null;

        for (Index index : event.indicesDeleted()) {
            if (logger.isDebugEnabled()) {
                logger.debug("[{}] cleaning index, no longer part of the metadata", index);
            }
            AllocatedIndex<? extends Shard> indexService = indicesService.indexService(index);
            final IndexSettings indexSettings;
            if (indexService != null) {
                indexSettings = indexService.getIndexSettings();
                indicesService.deleteIndex(index, "index no longer part of the metadata");
            } else if (previousState.metaData().hasIndex(index.getName())) {
                // The deleted index was part of the previous cluster state, but not loaded on the local node
                final IndexMetaData metaData = previousState.metaData().index(index);
                indexSettings = new IndexSettings(metaData, settings);
                indicesService.deleteUnassignedIndex("deleted index was not assigned to local node", metaData, state);
            } else {
                // The previous cluster state's metadata also does not contain the index,
                // which is what happens on node startup when an index was deleted while the
                // node was not part of the cluster.  In this case, try reading the index
                // metadata from disk.  If its not there, there is nothing to delete.
                // First, though, verify the precondition for applying this case by
                // asserting that the previous cluster state is not initialized/recovered.
                assert previousState.blocks().hasGlobalBlock(GatewayService.STATE_NOT_RECOVERED_BLOCK);
                final IndexMetaData metaData = indicesService.verifyIndexIsDeleted(index, event.state());
                if (metaData != null) {
                    indexSettings = new IndexSettings(metaData, settings);
                } else {
                    indexSettings = null;
                }
            }
            if (indexSettings != null) {
                threadPool.generic().execute(new AbstractRunnable() {
                    @Override
                    public void onFailure(Exception e) {
                        logger.warn(
                            (Supplier<?>) () -> new ParameterizedMessage("[{}] failed to complete pending deletion for index", index), e);
                    }

                    @Override
                    protected void doRun() throws Exception {
                        try {
                            // we are waiting until we can lock the index / all shards on the node and then we ack the delete of the store
                            // to the master. If we can't acquire the locks here immediately there might be a shard of this index still
                            // holding on to the lock due to a "currently canceled recovery" or so. The shard will delete itself BEFORE the
                            // lock is released so it's guaranteed to be deleted by the time we get the lock
                            indicesService.processPendingDeletes(index, indexSettings, new TimeValue(30, TimeUnit.MINUTES));
                        } catch (LockObtainFailedException exc) {
                            logger.warn("[{}] failed to lock all shards for index - timed out after 30 seconds", index);
                        } catch (InterruptedException e) {
                            logger.warn("[{}] failed to lock all shards for index - interrupted", index);
                        }
                    }
                });
            }
        }
    }

    /**
     * Removes indices that have no shards allocated to this node. This does not delete the shard data as we wait for enough
     * shard copies to exist in the cluster before deleting shard data (triggered by {@link org.elasticsearch.indices.store.IndicesStore}).
     *
     * @param event the cluster changed event
     */
    private void removeUnallocatedIndices(final ClusterChangedEvent event) {
        final ClusterState state = event.state();
        final String localNodeId = state.nodes().getLocalNodeId();
        assert localNodeId != null;

        Set<Index> indicesWithShards = new HashSet<>();
        RoutingNode localRoutingNode = state.getRoutingNodes().node(localNodeId);
        if (localRoutingNode != null) { // null e.g. if we are not a data node
            for (ShardRouting shardRouting : localRoutingNode) {
                indicesWithShards.add(shardRouting.index());
            }
        }

        for (AllocatedIndex<? extends Shard> indexService : indicesService) {
            Index index = indexService.index();
            if (indicesWithShards.contains(index) == false) {
                // if the cluster change indicates a brand new cluster, we only want
                // to remove the in-memory structures for the index and not delete the
                // contents on disk because the index will later be re-imported as a
                // dangling index
                assert state.metaData().index(index) != null || event.isNewCluster() :
                    "index " + index + " does not exist in the cluster state, it should either " +
                        "have been deleted or the cluster must be new";
                logger.debug("{} removing index, no shards allocated", index);
                indicesService.removeIndex(index, "removing index (no shards allocated)");
            }
        }
    }

    /**
     * Notifies master about shards that don't exist but are supposed to be active on this node.
     *
     * @param state new cluster state
     */
    private void failMissingShards(final ClusterState state) {
        RoutingNode localRoutingNode = state.getRoutingNodes().node(state.nodes().getLocalNodeId());
        if (localRoutingNode == null) {
            return;
        }
        for (final ShardRouting shardRouting : localRoutingNode) {
            ShardId shardId = shardRouting.shardId();
            if (shardRouting.initializing() == false &&
                failedShardsCache.containsKey(shardId) == false &&
                indicesService.getShardOrNull(shardId) == null) {
                // the master thinks we are active, but we don't have this shard at all, mark it as failed
                sendFailShard(shardRouting, "master marked shard as active, but shard has not been created, mark shard as failed", null);
            }
        }
    }

    /**
     * Removes shards that are currently loaded by indicesService but have disappeared from the routing table of the current node.
     * Also removes shards where the recovery source node has changed.
     * This method does not delete the shard data.
     *
     * @param state new cluster state
     */
    private void removeShards(final ClusterState state) {
        final RoutingTable routingTable = state.routingTable();
        final DiscoveryNodes nodes = state.nodes();
        final String localNodeId = state.nodes().getLocalNodeId();
        assert localNodeId != null;

        // remove shards based on routing nodes (no deletion of data)
        RoutingNode localRoutingNode = state.getRoutingNodes().node(localNodeId);
        for (AllocatedIndex<? extends Shard> indexService : indicesService) {
            for (Shard shard : indexService) {
                ShardRouting currentRoutingEntry = shard.routingEntry();
                ShardId shardId = currentRoutingEntry.shardId();
                ShardRouting newShardRouting = localRoutingNode == null ? null : localRoutingNode.getByShardId(shardId);
                if (newShardRouting == null) {
                    // we can just remove the shard without cleaning it locally, since we will clean it in IndicesStore
                    // once all shards are allocated
                    logger.debug("{} removing shard (not allocated)", shardId);
                    indexService.removeShard(shardId.id(), "removing shard (not allocated)");
                } else if (newShardRouting.isSameAllocation(currentRoutingEntry) == false) {
                    logger.debug("{} removing shard (stale allocation id, stale {}, new {})", shardId,
                        currentRoutingEntry, newShardRouting);
                    indexService.removeShard(shardId.id(), "removing shard (stale copy)");
                } else if (newShardRouting.initializing() && currentRoutingEntry.active()) {
                    // this can happen if the node was isolated/gc-ed, rejoins the cluster and a new shard with the same allocation id
                    // is assigned to it. Batch cluster state processing or if shard fetching completes before the node gets a new cluster
                    // state may result in a new shard being initialized while having the same allocation id as the currently started shard.
                    logger.debug("{} removing shard (not active, current {}, new {})", shardId, currentRoutingEntry, newShardRouting);
                    indexService.removeShard(shardId.id(), "removing shard (stale copy)");
                } else {
                    // remove shards where recovery source has changed. This re-initializes shards later in createOrUpdateShards
                    if (newShardRouting.recoverySource() != null && newShardRouting.recoverySource().getType() == Type.PEER) {
                        RecoveryState recoveryState = shard.recoveryState();
                        final DiscoveryNode sourceNode = findSourceNodeForPeerRecovery(logger, routingTable, nodes, newShardRouting);
                        if (recoveryState.getSourceNode().equals(sourceNode) == false) {
                            if (recoveryTargetService.cancelRecoveriesForShard(shardId, "recovery source node changed")) {
                                // getting here means that the shard was still recovering
                                logger.debug("{} removing shard (recovery source changed), current [{}], global [{}], shard [{}])",
                                    shardId, recoveryState.getSourceNode(), sourceNode, newShardRouting);
                                indexService.removeShard(shardId.id(), "removing shard (recovery source node changed)");
                            }
                        }
                    }
                }
            }
        }
    }

    private void createIndices(final ClusterState state) {
        // we only create indices for shards that are allocated
        RoutingNode localRoutingNode = state.getRoutingNodes().node(state.nodes().getLocalNodeId());
        if (localRoutingNode == null) {
            return;
        }
        // create map of indices to create with shards to fail if index creation fails
        final Map<Index, List<ShardRouting>> indicesToCreate = new HashMap<>();
        for (ShardRouting shardRouting : localRoutingNode) {
            if (failedShardsCache.containsKey(shardRouting.shardId()) == false) {
                final Index index = shardRouting.index();
                if (indicesService.indexService(index) == null) {
                    indicesToCreate.computeIfAbsent(index, k -> new ArrayList<>()).add(shardRouting);
                }
            }
        }

        for (Map.Entry<Index, List<ShardRouting>> entry : indicesToCreate.entrySet()) {
            final Index index = entry.getKey();
            final IndexMetaData indexMetaData = state.metaData().index(index);
            logger.debug("[{}] creating index", index);

            AllocatedIndex<? extends Shard> indexService = null;
            try {
<<<<<<< HEAD
                indexService =
                    indicesService.createIndex(nodeServicesProvider, indexMetaData, buildInIndexListener, globalCheckpointSyncer);
=======
                indexService = indicesService.createIndex(indexMetaData, buildInIndexListener);
>>>>>>> 179dd885
                if (indexService.updateMapping(indexMetaData) && sendRefreshMapping) {
                    nodeMappingRefreshAction.nodeMappingRefresh(state.nodes().getMasterNode(),
                        new NodeMappingRefreshAction.NodeMappingRefreshRequest(indexMetaData.getIndex().getName(),
                            indexMetaData.getIndexUUID(), state.nodes().getLocalNodeId())
                    );
                }
            } catch (Exception e) {
                final String failShardReason;
                if (indexService == null) {
                    failShardReason = "failed to create index";
                } else {
                    failShardReason = "failed to update mapping for index";
                    indicesService.removeIndex(index, "removing index (mapping update failed)");
                }
                for (ShardRouting shardRouting : entry.getValue()) {
                    sendFailShard(shardRouting, failShardReason, e);
                }
            }
        }
    }

    private void updateIndices(ClusterChangedEvent event) {
        if (!event.metaDataChanged()) {
            return;
        }
        final ClusterState state = event.state();
        for (AllocatedIndex<? extends Shard> indexService : indicesService) {
            final Index index = indexService.index();
            final IndexMetaData currentIndexMetaData = indexService.getIndexSettings().getIndexMetaData();
            final IndexMetaData newIndexMetaData = state.metaData().index(index);
            assert newIndexMetaData != null : "index " + index + " should have been removed by deleteIndices";
            if (ClusterChangedEvent.indexMetaDataChanged(currentIndexMetaData, newIndexMetaData)) {
                indexService.updateMetaData(newIndexMetaData);
                try {
                    if (indexService.updateMapping(newIndexMetaData) && sendRefreshMapping) {
                        nodeMappingRefreshAction.nodeMappingRefresh(state.nodes().getMasterNode(),
                            new NodeMappingRefreshAction.NodeMappingRefreshRequest(newIndexMetaData.getIndex().getName(),
                                newIndexMetaData.getIndexUUID(), state.nodes().getLocalNodeId())
                        );
                    }
                } catch (Exception e) {
                    indicesService.removeIndex(indexService.index(), "removing index (mapping update failed)");

                    // fail shards that would be created or updated by createOrUpdateShards
                    RoutingNode localRoutingNode = state.getRoutingNodes().node(state.nodes().getLocalNodeId());
                    if (localRoutingNode != null) {
                        for (final ShardRouting shardRouting : localRoutingNode) {
                            if (shardRouting.index().equals(index) && failedShardsCache.containsKey(shardRouting.shardId()) == false) {
                                sendFailShard(shardRouting, "failed to update mapping for index", e);
                            }
                        }
                    }
                }
            }
        }
    }

    private void createOrUpdateShards(final ClusterState state) {
        RoutingNode localRoutingNode = state.getRoutingNodes().node(state.nodes().getLocalNodeId());
        if (localRoutingNode == null) {
            return;
        }

        DiscoveryNodes nodes = state.nodes();
        RoutingTable routingTable = state.routingTable();

        for (final ShardRouting shardRouting : localRoutingNode) {
            ShardId shardId = shardRouting.shardId();
            if (failedShardsCache.containsKey(shardId) == false) {
                AllocatedIndex<? extends Shard> indexService = indicesService.indexService(shardId.getIndex());
                assert indexService != null : "index " + shardId.getIndex() + " should have been created by createIndices";
                Shard shard = indexService.getShardOrNull(shardId.id());
                if (shard == null) {
                    assert shardRouting.initializing() : shardRouting + " should have been removed by failMissingShards";
                    createShard(nodes, routingTable, shardRouting);
                } else {
                    updateShard(nodes, shardRouting, shard, routingTable);
                }
            }
        }
    }

    private void createShard(DiscoveryNodes nodes, RoutingTable routingTable, ShardRouting shardRouting) {
        assert shardRouting.initializing() : "only allow shard creation for initializing shard but was " + shardRouting;

        DiscoveryNode sourceNode = null;
        if (shardRouting.recoverySource().getType() == Type.PEER)  {
            sourceNode = findSourceNodeForPeerRecovery(logger, routingTable, nodes, shardRouting);
            if (sourceNode == null) {
                logger.trace("ignoring initializing shard {} - no source node can be found.", shardRouting.shardId());
                return;
            }
        }

        try {
            logger.debug("{} creating shard", shardRouting.shardId());
            RecoveryState recoveryState = new RecoveryState(shardRouting, nodes.getLocalNode(), sourceNode);
            indicesService.createShard(shardRouting, recoveryState, recoveryTargetService, new RecoveryListener(shardRouting),
                repositoriesService, failedShardHandler);
        } catch (IndexShardAlreadyExistsException e) {
            // ignore this, the method call can happen several times
            logger.debug("Trying to create shard that already exists", e);
            assert false;
        } catch (Exception e) {
            failAndRemoveShard(shardRouting, true, "failed to create shard", e);
        }
    }

    private void updateShard(DiscoveryNodes nodes, ShardRouting shardRouting, Shard shard, RoutingTable routingTable) {
        final ShardRouting currentRoutingEntry = shard.routingEntry();
        assert currentRoutingEntry.isSameAllocation(shardRouting) :
            "local shard has a different allocation id but wasn't cleaning by removeShards. "
                + "cluster state: " + shardRouting + " local: " + currentRoutingEntry;

        try {
            shard.updateRoutingEntry(shardRouting);
            if (shardRouting.primary()) {
                IndexShardRoutingTable indexShardRoutingTable = routingTable.shardRoutingTable(shardRouting.shardId());
                Set<String> activeIds = indexShardRoutingTable.activeShards().stream().map(r -> r.allocationId().getId())
                    .collect(Collectors.toSet());
                Set<String> initializingIds = indexShardRoutingTable.getAllInitializingShards().stream().map(r -> r.allocationId().getId())
                    .collect(Collectors.toSet());
               shard.updateAllocationIdsFromMaster(activeIds, initializingIds);
            }
        } catch (Exception e) {
            failAndRemoveShard(shardRouting, true, "failed updating shard routing entry", e);
            return;
        }

        final IndexShardState state = shard.state();
        if (shardRouting.initializing() && (state == IndexShardState.STARTED || state == IndexShardState.POST_RECOVERY)) {
            // the master thinks we are initializing, but we are already started or on POST_RECOVERY and waiting
            // for master to confirm a shard started message (either master failover, or a cluster event before
            // we managed to tell the master we started), mark us as started
            if (logger.isTraceEnabled()) {
                logger.trace("{} master marked shard as initializing, but shard has state [{}], resending shard started to {}",
                    shardRouting.shardId(), state, nodes.getMasterNode());
            }
            if (nodes.getMasterNode() != null) {
                shardStateAction.shardStarted(shardRouting, "master " + nodes.getMasterNode() +
                        " marked shard as initializing, but shard state is [" + state + "], mark shard as started",
                    SHARD_STATE_ACTION_LISTENER);
            }
        }
    }

    /**
     * Finds the routing source node for peer recovery, return null if its not found. Note, this method expects the shard
     * routing to *require* peer recovery, use {@link ShardRouting#recoverySource()} to check if its needed or not.
     */
    private static DiscoveryNode findSourceNodeForPeerRecovery(Logger logger, RoutingTable routingTable, DiscoveryNodes nodes,
                                                               ShardRouting shardRouting) {
        DiscoveryNode sourceNode = null;
        if (!shardRouting.primary()) {
            ShardRouting primary = routingTable.shardRoutingTable(shardRouting.shardId()).primaryShard();
            // only recover from started primary, if we can't find one, we will do it next round
            if (primary.active()) {
                sourceNode = nodes.get(primary.currentNodeId());
                if (sourceNode == null) {
                    logger.trace("can't find replica source node because primary shard {} is assigned to an unknown node.", primary);
                }
            } else {
                logger.trace("can't find replica source node because primary shard {} is not active.", primary);
            }
        } else if (shardRouting.relocatingNodeId() != null) {
            sourceNode = nodes.get(shardRouting.relocatingNodeId());
            if (sourceNode == null) {
                logger.trace("can't find relocation source node for shard {} because it is assigned to an unknown node [{}].",
                    shardRouting.shardId(), shardRouting.relocatingNodeId());
            }
        } else {
            throw new IllegalStateException("trying to find source node for peer recovery when routing state means no peer recovery: " +
                shardRouting);
        }
        return sourceNode;
    }

    private class RecoveryListener implements PeerRecoveryTargetService.RecoveryListener {

        private final ShardRouting shardRouting;

        private RecoveryListener(ShardRouting shardRouting) {
            this.shardRouting = shardRouting;
        }

        @Override
        public void onRecoveryDone(RecoveryState state) {
            shardStateAction.shardStarted(shardRouting, "after " + state.getRecoverySource(), SHARD_STATE_ACTION_LISTENER);
        }

        @Override
        public void onRecoveryFailure(RecoveryState state, RecoveryFailedException e, boolean sendShardFailure) {
            handleRecoveryFailure(shardRouting, sendShardFailure, e);
        }
    }

    private synchronized void handleRecoveryFailure(ShardRouting shardRouting, boolean sendShardFailure, Exception failure) {
        failAndRemoveShard(shardRouting, sendShardFailure, "failed recovery", failure);
    }

    private void failAndRemoveShard(ShardRouting shardRouting, boolean sendShardFailure, String message, @Nullable Exception failure) {
        try {
            AllocatedIndex<? extends Shard> indexService = indicesService.indexService(shardRouting.shardId().getIndex());
            if (indexService != null) {
                indexService.removeShard(shardRouting.shardId().id(), message);
            }
        } catch (ShardNotFoundException e) {
            // the node got closed on us, ignore it
        } catch (Exception inner) {
            inner.addSuppressed(failure);
            logger.warn(
                (Supplier<?>) () -> new ParameterizedMessage(
                    "[{}][{}] failed to remove shard after failure ([{}])",
                    shardRouting.getIndexName(),
                    shardRouting.getId(),
                    message),
                inner);
        }
        if (sendShardFailure) {
            sendFailShard(shardRouting, message, failure);
        }
    }

    private void sendFailShard(ShardRouting shardRouting, String message, @Nullable Exception failure) {
        try {
            logger.warn(
                (Supplier<?>) () -> new ParameterizedMessage(
                    "[{}] marking and sending shard failed due to [{}]", shardRouting.shardId(), message), failure);
            failedShardsCache.put(shardRouting.shardId(), shardRouting);
            shardStateAction.localShardFailed(shardRouting, message, failure, SHARD_STATE_ACTION_LISTENER);
        } catch (Exception inner) {
            if (failure != null) inner.addSuppressed(failure);
            logger.warn(
                (Supplier<?>) () -> new ParameterizedMessage(
                    "[{}][{}] failed to mark shard as failed (because of [{}])",
                    shardRouting.getIndexName(),
                    shardRouting.getId(),
                    message),
                inner);
        }
    }

    private class FailedShardHandler implements Callback<IndexShard.ShardFailure> {
        @Override
        public void handle(final IndexShard.ShardFailure shardFailure) {
            final ShardRouting shardRouting = shardFailure.routing;
            threadPool.generic().execute(() -> {
                synchronized (IndicesClusterStateService.this) {
                    failAndRemoveShard(shardRouting, true, "shard failure, reason [" + shardFailure.reason + "]", shardFailure.cause);
                }
            });
        }
    }

    public interface Shard {

        /**
         * Returns the shard id of this shard.
         */
        ShardId shardId();

        /**
         * Returns the latest cluster routing entry received with this shard.
         */
        ShardRouting routingEntry();

        /**
         * Returns the latest internal shard state.
         */
        IndexShardState state();

        /**
         * Returns the recovery state associated with this shard.
         */
        RecoveryState recoveryState();

        /**
         * Updates the shards routing entry. This mutate the shards internal state depending
         * on the changes that get introduced by the new routing value. This method will persist shard level metadata.
         *
         * @throws IndexShardRelocatedException if shard is marked as relocated and relocation aborted
         * @throws IOException                  if shard state could not be persisted
         */
        void updateRoutingEntry(ShardRouting shardRouting) throws IOException;

        /**
         * Notifies the service of the current allocation ids in the cluster state.
         * See {@link GlobalCheckpointService#updateAllocationIdsFromMaster(Set, Set)} for details.
         *
         * @param activeAllocationIds       the allocation ids of the currently active shard copies
         * @param initializingAllocationIds the allocation ids of the currently initializing shard copies
         */
        void updateAllocationIdsFromMaster(Set<String> activeAllocationIds, Set<String> initializingAllocationIds);
    }

    public interface AllocatedIndex<T extends Shard> extends Iterable<T>, IndexComponent {

        /**
         * Returns the index settings of this index.
         */
        IndexSettings getIndexSettings();

        /**
         * Updates the meta data of this index. Changes become visible through {@link #getIndexSettings()}
         */
        void updateMetaData(IndexMetaData indexMetaData);

        /**
         * Checks if index requires refresh from master.
         */
        boolean updateMapping(IndexMetaData indexMetaData) throws IOException;

        /**
         * Returns shard with given id.
         */
        @Nullable T getShardOrNull(int shardId);

        /**
         * Removes shard with given id.
         */
        void removeShard(int shardId, String message);
    }

    public interface AllocatedIndices<T extends Shard, U extends AllocatedIndex<T>> extends Iterable<U> {

        /**
         * Creates a new {@link IndexService} for the given metadata.
         * @param indexMetaData the index metadata to create the index for
         * @param builtInIndexListener a list of built-in lifecycle {@link IndexEventListener} that should should be used along side with
         *                             the per-index listeners
         * @throws IndexAlreadyExistsException if the index already exists.
         */
<<<<<<< HEAD
        U createIndex(NodeServicesProvider nodeServicesProvider, IndexMetaData indexMetaData,
                      List<IndexEventListener> builtInIndexListener, Consumer<ShardId> globalCheckpointSyncer) throws IOException;
=======
        U createIndex(IndexMetaData indexMetaData, List<IndexEventListener> builtInIndexListener) throws IOException;
>>>>>>> 179dd885

        /**
         * Verify that the contents on disk for the given index is deleted; if not, delete the contents.
         * This method assumes that an index is already deleted in the cluster state and/or explicitly
         * through index tombstones.
         * @param index {@code Index} to make sure its deleted from disk
         * @param clusterState {@code ClusterState} to ensure the index is not part of it
         * @return IndexMetaData for the index loaded from disk
         */
        IndexMetaData verifyIndexIsDeleted(Index index, ClusterState clusterState);

        /**
         * Deletes the given index. Persistent parts of the index
         * like the shards files, state and transaction logs are removed once all resources are released.
         *
         * Equivalent to {@link #removeIndex(Index, String)} but fires
         * different lifecycle events to ensure pending resources of this index are immediately removed.
         * @param index the index to delete
         * @param reason the high level reason causing this delete
         */
        void deleteIndex(Index index, String reason);

        /**
         * Deletes an index that is not assigned to this node. This method cleans up all disk folders relating to the index
         * but does not deal with in-memory structures. For those call {@link #deleteIndex(Index, String)}
         */
        void deleteUnassignedIndex(String reason, IndexMetaData metaData, ClusterState clusterState);

        /**
         * Removes the given index from this service and releases all associated resources. Persistent parts of the index
         * like the shards files, state and transaction logs are kept around in the case of a disaster recovery.
         * @param index the index to remove
         * @param reason  the high level reason causing this removal
         */
        void removeIndex(Index index, String reason);

        /**
         * Returns an IndexService for the specified index if exists otherwise returns <code>null</code>.
         */
        @Nullable U indexService(Index index);

        /**
         * Creates shard for the specified shard routing and starts recovery,
         */
        T createShard(ShardRouting shardRouting, RecoveryState recoveryState, PeerRecoveryTargetService recoveryTargetService,
                      PeerRecoveryTargetService.RecoveryListener recoveryListener, RepositoriesService repositoriesService,
                      Callback<IndexShard.ShardFailure> onShardFailure) throws IOException;

        /**
         * Returns shard for the specified id if it exists otherwise returns <code>null</code>.
         */
        default T getShardOrNull(ShardId shardId) {
            U indexRef = indexService(shardId.getIndex());
            if (indexRef != null) {
                return indexRef.getShardOrNull(shardId.id());
            }
            return null;
        }

        void processPendingDeletes(Index index, IndexSettings indexSettings, TimeValue timeValue)
            throws IOException, InterruptedException, ShardLockObtainFailedException;
    }
}<|MERGE_RESOLUTION|>--- conflicted
+++ resolved
@@ -32,7 +32,6 @@
 import org.elasticsearch.cluster.node.DiscoveryNode;
 import org.elasticsearch.cluster.node.DiscoveryNodes;
 import org.elasticsearch.cluster.routing.IndexShardRoutingTable;
-import org.elasticsearch.cluster.routing.RecoverySource.SnapshotRecoverySource;
 import org.elasticsearch.cluster.routing.RecoverySource.Type;
 import org.elasticsearch.cluster.routing.RoutingNode;
 import org.elasticsearch.cluster.routing.RoutingTable;
@@ -41,7 +40,6 @@
 import org.elasticsearch.common.Nullable;
 import org.elasticsearch.common.component.AbstractLifecycleComponent;
 import org.elasticsearch.common.inject.Inject;
-import org.elasticsearch.common.lucene.Lucene;
 import org.elasticsearch.common.settings.Settings;
 import org.elasticsearch.common.unit.TimeValue;
 import org.elasticsearch.common.util.Callback;
@@ -54,12 +52,8 @@
 import org.elasticsearch.index.IndexService;
 import org.elasticsearch.index.IndexSettings;
 import org.elasticsearch.index.IndexShardAlreadyExistsException;
-<<<<<<< HEAD
-import org.elasticsearch.index.NodeServicesProvider;
 import org.elasticsearch.index.seqno.GlobalCheckpointService;
 import org.elasticsearch.index.seqno.GlobalCheckpointSyncAction;
-=======
->>>>>>> 179dd885
 import org.elasticsearch.index.shard.IndexEventListener;
 import org.elasticsearch.index.shard.IndexShard;
 import org.elasticsearch.index.shard.IndexShardRelocatedException;
@@ -101,11 +95,7 @@
     private final PeerRecoveryTargetService recoveryTargetService;
     private final ShardStateAction shardStateAction;
     private final NodeMappingRefreshAction nodeMappingRefreshAction;
-<<<<<<< HEAD
-    private final NodeServicesProvider nodeServicesProvider;
     private final Consumer<ShardId> globalCheckpointSyncer;
-=======
->>>>>>> 179dd885
 
     private static final ShardStateAction.Listener SHARD_STATE_ACTION_LISTENER = new ShardStateAction.Listener() {
     };
@@ -128,20 +118,12 @@
                                       NodeMappingRefreshAction nodeMappingRefreshAction,
                                       RepositoriesService repositoriesService, RestoreService restoreService,
                                       SearchService searchService, SyncedFlushService syncedFlushService,
-<<<<<<< HEAD
-                                      PeerRecoverySourceService peerRecoverySourceService, NodeServicesProvider nodeServicesProvider,
+                                      PeerRecoverySourceService peerRecoverySourceService, SnapshotShardsService snapshotShardsService,
                                       GlobalCheckpointSyncAction globalCheckpointSyncAction) {
-        this(settings, indicesService,
-            clusterService, threadPool, recoveryTargetService, shardStateAction,
-            nodeMappingRefreshAction, repositoriesService, restoreService, searchService, syncedFlushService, peerRecoverySourceService,
-            nodeServicesProvider, globalCheckpointSyncAction::updateCheckpointForShard);
-=======
-                                      PeerRecoverySourceService peerRecoverySourceService, SnapshotShardsService snapshotShardsService) {
         this(settings, (AllocatedIndices<? extends Shard, ? extends AllocatedIndex<? extends Shard>>) indicesService,
             clusterService, threadPool, recoveryTargetService, shardStateAction,
             nodeMappingRefreshAction, repositoriesService, restoreService, searchService, syncedFlushService, peerRecoverySourceService,
-            snapshotShardsService);
->>>>>>> 179dd885
+            snapshotShardsService, globalCheckpointSyncAction::updateCheckpointForShard);
     }
 
     // for tests
@@ -153,12 +135,8 @@
                                NodeMappingRefreshAction nodeMappingRefreshAction,
                                RepositoriesService repositoriesService, RestoreService restoreService,
                                SearchService searchService, SyncedFlushService syncedFlushService,
-<<<<<<< HEAD
-                               PeerRecoverySourceService peerRecoverySourceService, NodeServicesProvider nodeServicesProvider,
+                               PeerRecoverySourceService peerRecoverySourceService, SnapshotShardsService snapshotShardsService,
                                Consumer<ShardId> globalCheckpointSyncer) {
-=======
-                               PeerRecoverySourceService peerRecoverySourceService, SnapshotShardsService snapshotShardsService) {
->>>>>>> 179dd885
         super(settings);
         this.buildInIndexListener = Arrays.asList(peerRecoverySourceService, recoveryTargetService, searchService, syncedFlushService,
                                                   snapshotShardsService);
@@ -171,11 +149,7 @@
         this.restoreService = restoreService;
         this.repositoriesService = repositoriesService;
         this.sendRefreshMapping = this.settings.getAsBoolean("indices.cluster.send_refresh_mapping", true);
-<<<<<<< HEAD
-        this.nodeServicesProvider = nodeServicesProvider;
         this.globalCheckpointSyncer = globalCheckpointSyncer;
-=======
->>>>>>> 179dd885
     }
 
     @Override
@@ -465,12 +439,7 @@
 
             AllocatedIndex<? extends Shard> indexService = null;
             try {
-<<<<<<< HEAD
-                indexService =
-                    indicesService.createIndex(nodeServicesProvider, indexMetaData, buildInIndexListener, globalCheckpointSyncer);
-=======
-                indexService = indicesService.createIndex(indexMetaData, buildInIndexListener);
->>>>>>> 179dd885
+                indexService = indicesService.createIndex(indexMetaData, buildInIndexListener, globalCheckpointSyncer);
                 if (indexService.updateMapping(indexMetaData) && sendRefreshMapping) {
                     nodeMappingRefreshAction.nodeMappingRefresh(state.nodes().getMasterNode(),
                         new NodeMappingRefreshAction.NodeMappingRefreshRequest(indexMetaData.getIndex().getName(),
@@ -798,17 +767,16 @@
 
         /**
          * Creates a new {@link IndexService} for the given metadata.
-         * @param indexMetaData the index metadata to create the index for
-         * @param builtInIndexListener a list of built-in lifecycle {@link IndexEventListener} that should should be used along side with
-         *                             the per-index listeners
+         *
+         * @param indexMetaData          the index metadata to create the index for
+         * @param builtInIndexListener   a list of built-in lifecycle {@link IndexEventListener} that should should be used along side with
+         *                               the per-index listeners
+         * @param globalCheckpointSyncer the global checkpoint syncer
          * @throws IndexAlreadyExistsException if the index already exists.
          */
-<<<<<<< HEAD
-        U createIndex(NodeServicesProvider nodeServicesProvider, IndexMetaData indexMetaData,
-                      List<IndexEventListener> builtInIndexListener, Consumer<ShardId> globalCheckpointSyncer) throws IOException;
-=======
-        U createIndex(IndexMetaData indexMetaData, List<IndexEventListener> builtInIndexListener) throws IOException;
->>>>>>> 179dd885
+        U createIndex(IndexMetaData indexMetaData,
+                      List<IndexEventListener> builtInIndexListener,
+                      Consumer<ShardId> globalCheckpointSyncer) throws IOException;
 
         /**
          * Verify that the contents on disk for the given index is deleted; if not, delete the contents.
