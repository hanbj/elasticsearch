/*
 * Licensed to Elasticsearch under one or more contributor
 * license agreements. See the NOTICE file distributed with
 * this work for additional information regarding copyright
 * ownership. Elasticsearch licenses this file to you under
 * the Apache License, Version 2.0 (the "License"); you may
 * not use this file except in compliance with the License.
 * You may obtain a copy of the License at
 *
 *    http://www.apache.org/licenses/LICENSE-2.0
 *
 * Unless required by applicable law or agreed to in writing,
 * software distributed under the License is distributed on an
 * "AS IS" BASIS, WITHOUT WARRANTIES OR CONDITIONS OF ANY
 * KIND, either express or implied.  See the License for the
 * specific language governing permissions and limitations
 * under the License.
 */

package org.elasticsearch.common.io.stream;

import org.apache.lucene.index.CorruptIndexException;
import org.apache.lucene.index.IndexFormatTooNewException;
import org.apache.lucene.index.IndexFormatTooOldException;
import org.apache.lucene.store.AlreadyClosedException;
import org.apache.lucene.store.LockObtainFailedException;
import org.apache.lucene.util.BitUtil;
import org.apache.lucene.util.BytesRef;
import org.apache.lucene.util.CharsRefBuilder;
import org.elasticsearch.Version;
import org.elasticsearch.common.Nullable;
import org.elasticsearch.common.Strings;
import org.elasticsearch.common.bytes.BytesArray;
import org.elasticsearch.common.bytes.BytesReference;
import org.elasticsearch.common.geo.GeoPoint;
import org.elasticsearch.common.geo.builders.ShapeBuilder;
import org.elasticsearch.common.text.Text;
import org.elasticsearch.index.query.QueryBuilder;
import org.elasticsearch.index.query.functionscore.ScoreFunctionBuilder;
import org.elasticsearch.ingest.IngestStats;
import org.elasticsearch.search.rescore.RescoreBuilder;
import org.elasticsearch.tasks.Task;
import org.elasticsearch.search.aggregations.AggregatorBuilder;
import org.elasticsearch.search.aggregations.pipeline.PipelineAggregatorBuilder;
import org.joda.time.DateTime;
import org.joda.time.DateTimeZone;

import java.io.ByteArrayInputStream;
import java.io.EOFException;
import java.io.FileNotFoundException;
import java.io.FilterInputStream;
import java.io.IOException;
import java.io.InputStream;
import java.nio.file.AccessDeniedException;
import java.nio.file.AtomicMoveNotSupportedException;
import java.nio.file.DirectoryNotEmptyException;
import java.nio.file.FileAlreadyExistsException;
import java.nio.file.FileSystemException;
import java.nio.file.FileSystemLoopException;
import java.nio.file.NoSuchFileException;
import java.nio.file.NotDirectoryException;
import java.util.ArrayList;
import java.util.Date;
import java.util.HashMap;
import java.util.LinkedHashMap;
import java.util.List;
import java.util.Map;
import java.util.function.Function;
import java.util.function.Supplier;

import static org.elasticsearch.ElasticsearchException.readException;
import static org.elasticsearch.ElasticsearchException.readStackTrace;

/**
 * A stream from this node to another node. Technically, it can also be streamed to a byte array but that is mostly for testing.
 */
public abstract class StreamInput extends InputStream {
    private Version version = Version.CURRENT;

    /**
     * The version of the node on the other side of this stream.
     */
    public Version getVersion() {
        return this.version;
    }

    /**
     * Set the version of the node on the other side of this stream.
     */
    public void setVersion(Version version) {
        this.version = version;
    }

    /**
     * Reads and returns a single byte.
     */
    public abstract byte readByte() throws IOException;

    /**
     * Reads a specified number of bytes into an array at the specified offset.
     *
     * @param b      the array to read bytes into
     * @param offset the offset in the array to start storing bytes
     * @param len    the number of bytes to read
     */
    public abstract void readBytes(byte[] b, int offset, int len) throws IOException;

    /**
     * Reads a bytes reference from this stream, might hold an actual reference to the underlying
     * bytes of the stream.
     */
    public BytesReference readBytesReference() throws IOException {
        int length = readVInt();
        return readBytesReference(length);
    }

    /**
     * Reads a bytes reference from this stream, might hold an actual reference to the underlying
     * bytes of the stream.
     */
    public BytesReference readBytesReference(int length) throws IOException {
        if (length == 0) {
            return BytesArray.EMPTY;
        }
        byte[] bytes = new byte[length];
        readBytes(bytes, 0, length);
        return new BytesArray(bytes, 0, length);
    }

    public BytesRef readBytesRef() throws IOException {
        int length = readVInt();
        return readBytesRef(length);
    }

    public BytesRef readBytesRef(int length) throws IOException {
        if (length == 0) {
            return new BytesRef();
        }
        byte[] bytes = new byte[length];
        readBytes(bytes, 0, length);
        return new BytesRef(bytes, 0, length);
    }

    public void readFully(byte[] b) throws IOException {
        readBytes(b, 0, b.length);
    }

    public short readShort() throws IOException {
        return (short) (((readByte() & 0xFF) << 8) | (readByte() & 0xFF));
    }

    /**
     * Reads four bytes and returns an int.
     */
    public int readInt() throws IOException {
        return ((readByte() & 0xFF) << 24) | ((readByte() & 0xFF) << 16)
                | ((readByte() & 0xFF) << 8) | (readByte() & 0xFF);
    }

    /**
     * Reads an int stored in variable-length format.  Reads between one and
     * five bytes.  Smaller values take fewer bytes.  Negative numbers
     * will always use all 5 bytes and are therefore better serialized
     * using {@link #readInt}
     */
    public int readVInt() throws IOException {
        byte b = readByte();
        int i = b & 0x7F;
        if ((b & 0x80) == 0) {
            return i;
        }
        b = readByte();
        i |= (b & 0x7F) << 7;
        if ((b & 0x80) == 0) {
            return i;
        }
        b = readByte();
        i |= (b & 0x7F) << 14;
        if ((b & 0x80) == 0) {
            return i;
        }
        b = readByte();
        i |= (b & 0x7F) << 21;
        if ((b & 0x80) == 0) {
            return i;
        }
        b = readByte();
        assert (b & 0x80) == 0;
        return i | ((b & 0x7F) << 28);
    }

    /**
     * Reads eight bytes and returns a long.
     */
    public long readLong() throws IOException {
        return (((long) readInt()) << 32) | (readInt() & 0xFFFFFFFFL);
    }

    /**
     * Reads a long stored in variable-length format.  Reads between one and
     * nine bytes.  Smaller values take fewer bytes.  Negative numbers are not
     * supported.
     */
    public long readVLong() throws IOException {
        byte b = readByte();
        long i = b & 0x7FL;
        if ((b & 0x80) == 0) {
            return i;
        }
        b = readByte();
        i |= (b & 0x7FL) << 7;
        if ((b & 0x80) == 0) {
            return i;
        }
        b = readByte();
        i |= (b & 0x7FL) << 14;
        if ((b & 0x80) == 0) {
            return i;
        }
        b = readByte();
        i |= (b & 0x7FL) << 21;
        if ((b & 0x80) == 0) {
            return i;
        }
        b = readByte();
        i |= (b & 0x7FL) << 28;
        if ((b & 0x80) == 0) {
            return i;
        }
        b = readByte();
        i |= (b & 0x7FL) << 35;
        if ((b & 0x80) == 0) {
            return i;
        }
        b = readByte();
        i |= (b & 0x7FL) << 42;
        if ((b & 0x80) == 0) {
            return i;
        }
        b = readByte();
        i |= (b & 0x7FL) << 49;
        if ((b & 0x80) == 0) {
            return i;
        }
        b = readByte();
        assert (b & 0x80) == 0;
        return i | ((b & 0x7FL) << 56);
    }

    public long readZLong() throws IOException {
        long accumulator = 0L;
        int i = 0;
        long currentByte;
        while (((currentByte = readByte()) & 0x80L) != 0) {
            accumulator |= (currentByte & 0x7F) << i;
            i += 7;
            if (i > 63) {
                throw new IOException("variable-length stream is too long");
            }
        }
        return BitUtil.zigZagDecode(accumulator | (currentByte << i));
    }

    @Nullable
    public Text readOptionalText() throws IOException {
        int length = readInt();
        if (length == -1) {
            return null;
        }
        return new Text(readBytesReference(length));
    }

    public Text readText() throws IOException {
        // use StringAndBytes so we can cache the string if its ever converted to it
        int length = readInt();
        return new Text(readBytesReference(length));
    }

    @Nullable
    public String readOptionalString() throws IOException {
        if (readBoolean()) {
            return readString();
        }
        return null;
    }

    @Nullable
    public Integer readOptionalVInt() throws IOException {
        if (readBoolean()) {
            return readVInt();
        }
        return null;
    }

    private final CharsRefBuilder spare = new CharsRefBuilder();

    public String readString() throws IOException {
        final int charCount = readVInt();
        spare.clear();
        spare.grow(charCount);
        int c;
        while (spare.length() < charCount) {
            c = readByte() & 0xff;
            switch (c >> 4) {
                case 0:
                case 1:
                case 2:
                case 3:
                case 4:
                case 5:
                case 6:
                case 7:
                    spare.append((char) c);
                    break;
                case 12:
                case 13:
                    spare.append((char) ((c & 0x1F) << 6 | readByte() & 0x3F));
                    break;
                case 14:
                    spare.append((char) ((c & 0x0F) << 12 | (readByte() & 0x3F) << 6 | (readByte() & 0x3F) << 0));
                    break;
            }
        }
        return spare.toString();
    }


    public final float readFloat() throws IOException {
        return Float.intBitsToFloat(readInt());
    }

    public final double readDouble() throws IOException {
        return Double.longBitsToDouble(readLong());
    }

    /**
     * Reads a boolean.
     */
    public final boolean readBoolean() throws IOException {
        return readByte() != 0;
    }

    @Nullable
    public final Boolean readOptionalBoolean() throws IOException {
        byte val = readByte();
        if (val == 2) {
            return null;
        }
        if (val == 1) {
            return true;
        }
        return false;
    }

    /**
     * Resets the stream.
     */
    @Override
    public abstract void reset() throws IOException;

    /**
     * Closes the stream to further operations.
     */
    @Override
    public abstract void close() throws IOException;

    public String[] readStringArray() throws IOException {
        int size = readVInt();
        if (size == 0) {
            return Strings.EMPTY_ARRAY;
        }
        String[] ret = new String[size];
        for (int i = 0; i < size; i++) {
            ret[i] = readString();
        }
        return ret;
    }

    public String[] readOptionalStringArray() throws IOException {
        if (readBoolean()) {
            return readStringArray();
        }
        return null;
    }

    @Nullable
    @SuppressWarnings("unchecked")
    public Map<String, Object> readMap() throws IOException {
        return (Map<String, Object>) readGenericValue();
    }

    @SuppressWarnings({"unchecked"})
    @Nullable
    public Object readGenericValue() throws IOException {
        byte type = readByte();
        switch (type) {
            case -1:
                return null;
            case 0:
                return readString();
            case 1:
                return readInt();
            case 2:
                return readLong();
            case 3:
                return readFloat();
            case 4:
                return readDouble();
            case 5:
                return readBoolean();
            case 6:
                int bytesSize = readVInt();
                byte[] value = new byte[bytesSize];
                readBytes(value, 0, bytesSize);
                return value;
            case 7:
                int size = readVInt();
                List list = new ArrayList(size);
                for (int i = 0; i < size; i++) {
                    list.add(readGenericValue());
                }
                return list;
            case 8:
                int size8 = readVInt();
                Object[] list8 = new Object[size8];
                for (int i = 0; i < size8; i++) {
                    list8[i] = readGenericValue();
                }
                return list8;
            case 9:
                int size9 = readVInt();
                Map map9 = new LinkedHashMap(size9);
                for (int i = 0; i < size9; i++) {
                    map9.put(readString(), readGenericValue());
                }
                return map9;
            case 10:
                int size10 = readVInt();
                Map map10 = new HashMap(size10);
                for (int i = 0; i < size10; i++) {
                    map10.put(readString(), readGenericValue());
                }
                return map10;
            case 11:
                return readByte();
            case 12:
                return new Date(readLong());
            case 13:
                final String timeZoneId = readString();
                return new DateTime(readLong(), DateTimeZone.forID(timeZoneId));
            case 14:
                return readBytesReference();
            case 15:
                return readText();
            case 16:
                return readShort();
            case 17:
                return readIntArray();
            case 18:
                return readLongArray();
            case 19:
                return readFloatArray();
            case 20:
                return readDoubleArray();
            case 21:
                return readBytesRef();
            case 22:
                return readGeoPoint();
            default:
                throw new IOException("Can't read unknown type [" + type + "]");
        }
    }

    /**
     * Reads a {@link GeoPoint} from this stream input
     */
    public GeoPoint readGeoPoint() throws IOException {
        return new GeoPoint(readDouble(), readDouble());
    }

    public int[] readIntArray() throws IOException {
        int length = readVInt();
        int[] values = new int[length];
        for (int i = 0; i < length; i++) {
            values[i] = readInt();
        }
        return values;
    }

    public int[] readVIntArray() throws IOException {
        int length = readVInt();
        int[] values = new int[length];
        for (int i = 0; i < length; i++) {
            values[i] = readVInt();
        }
        return values;
    }

    public long[] readLongArray() throws IOException {
        int length = readVInt();
        long[] values = new long[length];
        for (int i = 0; i < length; i++) {
            values[i] = readLong();
        }
        return values;
    }

    public long[] readVLongArray() throws IOException {
        int length = readVInt();
        long[] values = new long[length];
        for (int i = 0; i < length; i++) {
            values[i] = readVLong();
        }
        return values;
    }

    public float[] readFloatArray() throws IOException {
        int length = readVInt();
        float[] values = new float[length];
        for (int i = 0; i < length; i++) {
            values[i] = readFloat();
        }
        return values;
    }

    public double[] readDoubleArray() throws IOException {
        int length = readVInt();
        double[] values = new double[length];
        for (int i = 0; i < length; i++) {
            values[i] = readDouble();
        }
        return values;
    }

    public byte[] readByteArray() throws IOException {
        int length = readVInt();
        byte[] values = new byte[length];
        for (int i = 0; i < length; i++) {
            values[i] = readByte();
        }
        return values;
    }

    /**
     * Serializes a potential null value.
     */
    public <T extends Streamable> T readOptionalStreamable(Supplier<T> supplier) throws IOException {
        if (readBoolean()) {
            T streamable = supplier.get();
            streamable.readFrom(this);
            return streamable;
        } else {
            return null;
        }
    }

<<<<<<< HEAD

    public <T extends Writeable> T readOptionalWritable(Writeable.IOFunction<StreamInput, T> supplier) throws IOException {
        if (readBoolean()) {
            return supplier.apply(this);
=======
    public <T extends Writeable> T readOptionalWritable(Writeable.IOFunction<StreamInput, T> provider) throws IOException {
        if (readBoolean()) {
            return provider.apply(this);
>>>>>>> e4bed0c9
        } else {
            return null;
        }
    }

    public <T extends Throwable> T readThrowable() throws IOException {
        if (readBoolean()) {
            int key = readVInt();
            switch (key) {
                case 0:
                    final int ord = readVInt();
                    return (T) readException(this, ord);
                case 1:
                    String msg1 = readOptionalString();
                    String resource1 = readOptionalString();
                    return (T) readStackTrace(new CorruptIndexException(msg1, resource1, readThrowable()), this);
                case 2:
                    String resource2 = readOptionalString();
                    int version2 = readInt();
                    int minVersion2 = readInt();
                    int maxVersion2 = readInt();
                    return (T) readStackTrace(new IndexFormatTooNewException(resource2, version2, minVersion2, maxVersion2), this);
                case 3:
                    String resource3 = readOptionalString();
                    if (readBoolean()) {
                        int version3 = readInt();
                        int minVersion3 = readInt();
                        int maxVersion3 = readInt();
                        return (T) readStackTrace(new IndexFormatTooOldException(resource3, version3, minVersion3, maxVersion3), this);
                    } else {
                        String version3 = readOptionalString();
                        return (T) readStackTrace(new IndexFormatTooOldException(resource3, version3), this);
                    }
                case 4:
                    return (T) readStackTrace(new NullPointerException(readOptionalString()), this);
                case 5:
                    return (T) readStackTrace(new NumberFormatException(readOptionalString()), this);
                case 6:
                    return (T) readStackTrace(new IllegalArgumentException(readOptionalString(), readThrowable()), this);
                case 7:
                    return (T) readStackTrace(new AlreadyClosedException(readOptionalString(), readThrowable()), this);
                case 8:
                    return (T) readStackTrace(new EOFException(readOptionalString()), this);
                case 9:
                    return (T) readStackTrace(new SecurityException(readOptionalString(), readThrowable()), this);
                case 10:
                    return (T) readStackTrace(new StringIndexOutOfBoundsException(readOptionalString()), this);
                case 11:
                    return (T) readStackTrace(new ArrayIndexOutOfBoundsException(readOptionalString()), this);
                case 12:
                    return (T) readStackTrace(new AssertionError(readOptionalString(), readThrowable()), this);
                case 13:
                    return (T) readStackTrace(new FileNotFoundException(readOptionalString()), this);
                case 14:
                    final int subclass = readVInt();
                    final String file = readOptionalString();
                    final String other = readOptionalString();
                    final String reason = readOptionalString();
                    readOptionalString(); // skip the msg - it's composed from file, other and reason
                    final Throwable throwable;
                    switch (subclass) {
                        case 0:
                            throwable = new NoSuchFileException(file, other, reason);
                            break;
                        case 1:
                            throwable = new NotDirectoryException(file);
                            break;
                        case 2:
                            throwable = new DirectoryNotEmptyException(file);
                            break;
                        case 3:
                            throwable = new AtomicMoveNotSupportedException(file, other, reason);
                            break;
                        case 4:
                            throwable = new FileAlreadyExistsException(file, other, reason);
                            break;
                        case 5:
                            throwable = new AccessDeniedException(file, other, reason);
                            break;
                        case 6:
                            throwable = new FileSystemLoopException(file);
                            break;
                        case 7:
                            throwable = new FileSystemException(file, other, reason);
                            break;
                        default:
                            throw new IllegalStateException("unknown FileSystemException with index " + subclass);
                    }
                    return (T) readStackTrace(throwable, this);
                case 15:
                    return (T) readStackTrace(new OutOfMemoryError(readOptionalString()), this);
                case 16:
                    return (T) readStackTrace(new IllegalStateException(readOptionalString(), readThrowable()), this);
                case 17:
                    return (T) readStackTrace(new LockObtainFailedException(readOptionalString(), readThrowable()), this);
                case 18:
                    return (T) readStackTrace(new InterruptedException(readOptionalString()), this);
                case 19:
                    return (T) readStackTrace(new IOException(readOptionalString(), readThrowable()), this);
                default:
                    assert false : "no such exception for id: " + key;
            }
        }
        return null;
    }

    /**
     * Reads a {@link NamedWriteable} from the current stream, by first reading its name and then looking for
     * the corresponding entry in the registry by name, so that the proper object can be read and returned.
     * Default implementation throws {@link UnsupportedOperationException} as StreamInput doesn't hold a registry.
     * Use {@link FilterInputStream} instead which wraps a stream and supports a {@link NamedWriteableRegistry} too.
     */
    <C> C readNamedWriteable(@SuppressWarnings("unused") Class<C> categoryClass) throws IOException {
        throw new UnsupportedOperationException("can't read named writeable from StreamInput");
    }

    /**
     * Reads a {@link AggregatorBuilder} from the current stream
     */
    public AggregatorBuilder readAggregatorFactory() throws IOException {
        return readNamedWriteable(AggregatorBuilder.class);
    }

    /**
     * Reads a {@link PipelineAggregatorBuilder} from the current stream
     */
    public PipelineAggregatorBuilder readPipelineAggregatorFactory() throws IOException {
        return readNamedWriteable(PipelineAggregatorBuilder.class);
    }

    /**
     * Reads a {@link QueryBuilder} from the current stream
     */
    public QueryBuilder readQuery() throws IOException {
        return readNamedWriteable(QueryBuilder.class);
    }

    /**
     * Reads a {@link ShapeBuilder} from the current stream
     */
    public ShapeBuilder readShape() throws IOException {
        return readNamedWriteable(ShapeBuilder.class);
    }

    /**
     * Reads a {@link RescoreBuilder} from the current stream
     */
    public RescoreBuilder<?> readRescorer() throws IOException {
        return readNamedWriteable(RescoreBuilder.class);
    }

    /**
     * Reads a {@link org.elasticsearch.index.query.functionscore.ScoreFunctionBuilder} from the current stream
     */
    public ScoreFunctionBuilder<?> readScoreFunction() throws IOException {
        return readNamedWriteable(ScoreFunctionBuilder.class);
    }

    /**
     * Reads a {@link Task.Status} from the current stream.
     */
    public Task.Status readTaskStatus() throws IOException {
        return readNamedWriteable(Task.Status.class);
    }

    /**
     * Reads a list of objects
     */
    public <T> List<T> readList(StreamInputReader<T> reader) throws IOException {
        int count = readVInt();
        List<T> builder = new ArrayList<>(count);
        for (int i=0; i<count; i++) {
            builder.add(reader.read(this));
        }
        return builder;
    }

    public static StreamInput wrap(BytesReference reference) {
        if (reference.hasArray() == false) {
            reference = reference.toBytesArray();
        }
        return wrap(reference.array(), reference.arrayOffset(), reference.length());
    }

    public static StreamInput wrap(byte[] bytes) {
        return wrap(bytes, 0, bytes.length);
    }

    public static StreamInput wrap(byte[] bytes, int offset, int length) {
        return new InputStreamStreamInput(new ByteArrayInputStream(bytes, offset, length));
    }
}<|MERGE_RESOLUTION|>--- conflicted
+++ resolved
@@ -554,16 +554,9 @@
         }
     }
 
-<<<<<<< HEAD
-
-    public <T extends Writeable> T readOptionalWritable(Writeable.IOFunction<StreamInput, T> supplier) throws IOException {
-        if (readBoolean()) {
-            return supplier.apply(this);
-=======
     public <T extends Writeable> T readOptionalWritable(Writeable.IOFunction<StreamInput, T> provider) throws IOException {
         if (readBoolean()) {
             return provider.apply(this);
->>>>>>> e4bed0c9
         } else {
             return null;
         }
