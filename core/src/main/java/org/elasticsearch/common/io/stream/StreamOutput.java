--- conflicted
+++ resolved
@@ -745,22 +745,6 @@
         for (Writeable obj: list) {
             obj.writeTo(this);
         }
-<<<<<<< HEAD
-    }
-
-    /**
-     * Writes a {@link RescoreBuilder} to the current stream
-     */
-    public void writeRescorer(RescoreBuilder<?> rescorer) throws IOException {
-        writeNamedWriteable(rescorer);
-    }
-
-    /**
-     * Writes a {@link SuggestionBuilder} to the current stream
-     */
-    public void writeSuggestion(SuggestionBuilder<?> suggestion) throws IOException {
-        writeNamedWriteable(suggestion);
-=======
->>>>>>> d3d57da8
-    }
+    }
+
 }