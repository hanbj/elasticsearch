--- conflicted
+++ resolved
@@ -459,104 +459,6 @@
         assertThat(e.getMessage(), containsString("field and document level security"));
     }
 
-<<<<<<< HEAD
-    public void testPutRoleWithRemotePrivsUnsupportedMinNodeVersion() throws IOException {
-        // Init for validation
-        new ReservedRolesStore(Set.of("superuser"));
-        enum TEST_MODE {
-            REMOTE_INDICES_PRIVS,
-            REMOTE_CLUSTER_PRIVS,
-            REMOTE_INDICES_AND_CLUSTER_PRIVS
-        }
-        for (TEST_MODE testMode : TEST_MODE.values()) {
-            // default to both remote indices and cluster privileges and use the switch below to remove one or the other
-            TransportVersion transportVersionBeforeAdvancedRemoteClusterSecurity = TransportVersionUtils.getPreviousVersion(
-                TRANSPORT_VERSION_ADVANCED_REMOTE_CLUSTER_SECURITY
-            );
-            RoleDescriptor.RemoteIndicesPrivileges[] remoteIndicesPrivileges = new RoleDescriptor.RemoteIndicesPrivileges[] {
-                RoleDescriptor.RemoteIndicesPrivileges.builder("remote").privileges("read").indices("index").build() };
-            RemoteClusterPermissions remoteClusterPermissions = new RemoteClusterPermissions().addGroup(
-                new RemoteClusterPermissionGroup(
-                    RemoteClusterPermissions.getSupportedRemoteClusterPermissions().toArray(new String[0]),
-                    new String[] { "remote" }
-                )
-            );
-            switch (testMode) {
-                case REMOTE_CLUSTER_PRIVS -> {
-                    transportVersionBeforeAdvancedRemoteClusterSecurity = TransportVersionUtils.getPreviousVersion(
-                        ROLE_REMOTE_CLUSTER_PRIVS
-                    );
-                    remoteIndicesPrivileges = null;
-                }
-                case REMOTE_INDICES_PRIVS -> remoteClusterPermissions = null;
-            }
-            final Client client = mock(Client.class);
-
-            final TransportVersion minTransportVersion = TransportVersionUtils.randomVersionBetween(
-                random(),
-                TransportVersions.MINIMUM_COMPATIBLE,
-                transportVersionBeforeAdvancedRemoteClusterSecurity
-            );
-            final ClusterService clusterService = mockClusterServiceWithMinNodeVersion(minTransportVersion);
-
-            final XPackLicenseState licenseState = mock(XPackLicenseState.class);
-
-            final SecuritySystemIndices systemIndices = new SecuritySystemIndices(clusterService.getSettings());
-            final FeatureService featureService = mock(FeatureService.class);
-            systemIndices.init(client, featureService, clusterService, TestProjectResolvers.singleProject(Metadata.DEFAULT_PROJECT_ID));
-            final SecurityIndexManager securityIndex = systemIndices.getMainIndexManager();
-
-            final NativeRolesStore rolesStore = new NativeRolesStore(
-                Settings.EMPTY,
-                client,
-                licenseState,
-                securityIndex,
-                clusterService,
-                mock(FeatureService.class),
-                mock(ReservedRoleNameChecker.class),
-                mock(NamedXContentRegistry.class)
-            );
-            // setup the roles store so the security index exists
-            securityIndex.clusterChanged(new ClusterChangedEvent("source", getClusterStateWithSecurityIndex(), getEmptyClusterState()));
-
-            RoleDescriptor remoteIndicesRole = new RoleDescriptor(
-                "remote",
-                null,
-                null,
-                null,
-                null,
-                null,
-                null,
-                null,
-                remoteIndicesPrivileges,
-                remoteClusterPermissions,
-                null,
-                null
-            );
-            PlainActionFuture<Boolean> future = new PlainActionFuture<>();
-            putRole(rolesStore, remoteIndicesRole, future);
-            IllegalStateException e = expectThrows(
-                IllegalStateException.class,
-                String.format(Locale.ROOT, "expected IllegalStateException, but not thrown for mode [%s]", testMode),
-                future::actionGet
-            );
-            assertThat(
-                e.getMessage(),
-                containsString(
-                    "all nodes must have version ["
-                        + (TEST_MODE.REMOTE_CLUSTER_PRIVS.equals(testMode)
-                            ? ROLE_REMOTE_CLUSTER_PRIVS.toReleaseVersion()
-                            : TRANSPORT_VERSION_ADVANCED_REMOTE_CLUSTER_SECURITY.toReleaseVersion())
-                        + "] or higher to support remote "
-                        + (remoteIndicesPrivileges != null ? "indices" : "cluster")
-                        + " privileges"
-                )
-            );
-        }
-    }
-
-=======
->>>>>>> 85f5222d
     public void testGetRoleWhenDisabled() throws Exception {
         final Settings settings = Settings.builder().put(NativeRolesStore.NATIVE_ROLES_ENABLED, "false").build();
         NativeRolesStore store = createRoleStoreForTest(settings);
