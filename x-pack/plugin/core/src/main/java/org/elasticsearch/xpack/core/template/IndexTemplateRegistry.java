/*
 * Copyright Elasticsearch B.V. and/or licensed to Elasticsearch B.V. under one
 * or more contributor license agreements. Licensed under the Elastic License
 * 2.0; you may not use this file except in compliance with the Elastic License
 * 2.0.
 */

package org.elasticsearch.xpack.core.template;

import org.apache.logging.log4j.LogManager;
import org.apache.logging.log4j.Logger;
import org.elasticsearch.action.ActionListener;
import org.elasticsearch.action.admin.indices.rollover.RolloverAction;
import org.elasticsearch.action.admin.indices.rollover.RolloverRequest;
import org.elasticsearch.action.admin.indices.rollover.RolloverResponse;
import org.elasticsearch.action.admin.indices.template.put.PutComponentTemplateAction;
import org.elasticsearch.action.admin.indices.template.put.PutIndexTemplateRequest;
import org.elasticsearch.action.admin.indices.template.put.TransportPutComposableIndexTemplateAction;
import org.elasticsearch.action.ingest.PutPipelineRequest;
import org.elasticsearch.action.ingest.PutPipelineTransportAction;
import org.elasticsearch.action.support.GroupedActionListener;
import org.elasticsearch.action.support.master.AcknowledgedResponse;
import org.elasticsearch.action.support.master.MasterNodeRequest;
import org.elasticsearch.client.internal.Client;
import org.elasticsearch.cluster.ClusterChangedEvent;
import org.elasticsearch.cluster.ClusterState;
import org.elasticsearch.cluster.ClusterStateListener;
import org.elasticsearch.cluster.metadata.ComponentTemplate;
import org.elasticsearch.cluster.metadata.ComposableIndexTemplate;
import org.elasticsearch.cluster.metadata.DataStream;
import org.elasticsearch.cluster.metadata.IndexTemplateMetadata;
import org.elasticsearch.cluster.metadata.MetadataIndexTemplateService;
import org.elasticsearch.cluster.metadata.ProjectMetadata;
import org.elasticsearch.cluster.metadata.Template;
import org.elasticsearch.cluster.node.DiscoveryNode;
import org.elasticsearch.cluster.service.ClusterService;
import org.elasticsearch.common.regex.Regex;
import org.elasticsearch.common.settings.Settings;
import org.elasticsearch.core.Nullable;
import org.elasticsearch.core.TimeValue;
import org.elasticsearch.gateway.GatewayService;
import org.elasticsearch.ingest.IngestMetadata;
import org.elasticsearch.ingest.PipelineConfiguration;
import org.elasticsearch.threadpool.ThreadPool;
import org.elasticsearch.xcontent.NamedXContentRegistry;
import org.elasticsearch.xcontent.XContentParserConfiguration;
import org.elasticsearch.xcontent.XContentType;
import org.elasticsearch.xcontent.json.JsonXContent;
import org.elasticsearch.xpack.core.ilm.IndexLifecycleMetadata;
import org.elasticsearch.xpack.core.ilm.LifecyclePolicy;
import org.elasticsearch.xpack.core.ilm.action.ILMActions;
import org.elasticsearch.xpack.core.ilm.action.PutLifecycleRequest;

import java.io.IOException;
import java.util.Arrays;
import java.util.Collection;
import java.util.Collections;
import java.util.List;
import java.util.Locale;
import java.util.Map;
import java.util.Objects;
import java.util.Optional;
import java.util.concurrent.ConcurrentHashMap;
import java.util.concurrent.ConcurrentMap;
import java.util.concurrent.Executor;
import java.util.concurrent.atomic.AtomicBoolean;
import java.util.stream.Collectors;

import static org.elasticsearch.cluster.metadata.DataStreamLifecycle.isDataStreamsLifecycleOnlyMode;
import static org.elasticsearch.core.Strings.format;
import static org.elasticsearch.xpack.core.ClientHelper.executeAsyncWithOrigin;

/**
 * Abstracts the logic of managing versioned index templates, ingest pipelines and lifecycle policies for plugins that require such things.
 */
public abstract class IndexTemplateRegistry implements ClusterStateListener {

    private static final Logger logger = LogManager.getLogger(IndexTemplateRegistry.class);

    private static final TimeValue REGISTRY_ACTION_TIMEOUT = TimeValue.THIRTY_SECONDS; // TODO should this be longer?

    protected final Settings settings;
    protected final Client client;
    protected final ThreadPool threadPool;
    protected final NamedXContentRegistry xContentRegistry;
    protected final ClusterService clusterService;
    protected final ConcurrentMap<String, AtomicBoolean> templateCreationsInProgress = new ConcurrentHashMap<>();
    protected final ConcurrentMap<String, AtomicBoolean> policyCreationsInProgress = new ConcurrentHashMap<>();
    protected final ConcurrentMap<String, AtomicBoolean> pipelineCreationsInProgress = new ConcurrentHashMap<>();
    protected final List<LifecyclePolicy> lifecyclePolicies;

    @SuppressWarnings("this-escape")
    public IndexTemplateRegistry(
        Settings nodeSettings,
        ClusterService clusterService,
        ThreadPool threadPool,
        Client client,
        NamedXContentRegistry xContentRegistry
    ) {
        this.settings = nodeSettings;
        this.client = client;
        this.threadPool = threadPool;
        this.xContentRegistry = xContentRegistry;
        this.clusterService = clusterService;
        if (isDataStreamsLifecycleOnlyMode(clusterService.getSettings()) == false) {
            this.lifecyclePolicies = getLifecycleConfigs().stream()
                .map(config -> config.load(LifecyclePolicyConfig.DEFAULT_X_CONTENT_REGISTRY))
                .toList();
        } else {
            this.lifecyclePolicies = List.of();
        }
    }

    /**
     * Returns the configured configurations for the lifecycle policies. Subclasses should provide
     * the ILM configurations and they will be loaded if we're not running data stream only mode (controlled via
     * {@link org.elasticsearch.cluster.metadata.DataStreamLifecycle#DATA_STREAMS_LIFECYCLE_ONLY_SETTING_NAME}).
     *
     * The loaded lifecycle configurations will be installed if returned by {@link #getLifecyclePolicies()}. Child classes
     * have a chance to override {@link #getLifecyclePolicies()} in case they want additional control over if these
     * policies should be installed or not (say, if they belong to functionalities that can be enabled/disabled via a flag).
     *
     * @return The lifecycle policies configurations that pertain to this template registry.
     */
    protected List<LifecyclePolicyConfig> getLifecycleConfigs() {
        return List.of();
    }

    /**
     * Initialize the template registry, adding it as a listener so templates will be installed as necessary
     */
    public void initialize() {
        clusterService.addListener(this);
    }

    /**
     * Retrieves return a list of {@link IndexTemplateConfig} that represents
     * the index templates that should be installed and managed.
     * @return The configurations for the templates that should be installed.
     */
    protected List<IndexTemplateConfig> getLegacyTemplateConfigs() {
        return Collections.emptyList();
    }

    /**
     * Retrieves return a list of {@link IndexTemplateConfig} that represents
     * the component templates that should be installed and managed. Component
     * templates are always installed prior composable templates, so they may
     * be referenced by a composable template.
     * @return The configurations for the templates that should be installed.
     */
    protected Map<String, ComponentTemplate> getComponentTemplateConfigs() {
        return Map.of();
    }

    /**
     * Retrieves return a list of {@link IndexTemplateConfig} that represents
     * the composable templates that should be installed and managed.
     * @return The configurations for the templates that should be installed.
     */
    protected Map<String, ComposableIndexTemplate> getComposableTemplateConfigs() {
        return Map.of();
    }

    /**
     * Retrieves a list of {@link LifecyclePolicy} that represents the ILM
     * policies that should be installed and managed. Only called if ILM is enabled.
     * @return The lifecycle policies that should be installed.
     */
    protected List<LifecyclePolicy> getLifecyclePolicies() {
        return lifecyclePolicies;
    }

    /**
     * Retrieves a list of {@link IngestPipelineConfig} that represents the ingest pipelines
     * that should be installed and managed.
     * @return The configurations for ingest pipelines that should be installed.
     */
    protected List<IngestPipelineConfig> getIngestPipelines() {
        return Collections.emptyList();
    }

    /**
     * Retrieves an identifier that is used to identify which plugin is asking for this.
     * @return A string ID for the plugin managing these templates.
     */
    protected abstract String getOrigin();

    /**
     * Called when creation of an index template fails.
     * @param templateName the template name that failed to be created.
     * @param e The exception that caused the failure.
     */
    protected void onPutTemplateFailure(String templateName, Exception e) {
        logger.error(() -> format("error adding index template [%s] for [%s]", templateName, getOrigin()), e);
    }

    /**
     * Called when creation of a lifecycle policy fails.
     * @param policy The lifecycle policy that failed to be created.
     * @param e The exception that caused the failure.
     */
    protected void onPutPolicyFailure(LifecyclePolicy policy, Exception e) {
        logger.error(() -> format("error adding lifecycle policy [%s] for [%s]", policy.getName(), getOrigin()), e);
    }

    @Override
    public void clusterChanged(ClusterChangedEvent event) {
        ClusterState state = event.state();
        if (state.blocks().hasGlobalBlock(GatewayService.STATE_NOT_RECOVERED_BLOCK)) {
            // wait until the gateway has recovered from disk, otherwise we think may not have the index templates,
            // while they actually do exist
            return;
        }

        // no master node, exit immediately
        DiscoveryNode masterNode = event.state().getNodes().getMasterNode();
        if (masterNode == null) {
            return;
        }

        // This registry requires to run on a master node.
        // If not a master node, exit.
        if (requiresMasterNode() && state.nodes().isLocalNodeElectedMaster() == false) {
            return;
        }

        if (isClusterReady(event) == false) {
            return;
        }

        // if this node is newer than the master node, we probably need to add the template, which might be newer than the
        // template the master node has, so we need potentially add new templates despite being not the master node
        DiscoveryNode localNode = event.state().getNodes().getLocalNode();
        boolean localNodeVersionAfterMaster = localNode.getVersion().after(masterNode.getVersion());

        if (event.localNodeMaster() || localNodeVersionAfterMaster) {
            addIngestPipelinesIfMissing(state);
            addTemplatesIfMissing(state);
            addIndexLifecyclePoliciesIfMissing(state);
        }
    }

    /**
     * A method that can be overridden to add additional conditions to be satisfied
     * before installing the template registry components.
     */
    protected boolean isClusterReady(ClusterChangedEvent event) {
        return true;
    }

    /**
     * Whether the registry should only apply changes when running on the master node.
     * This is useful for plugins where certain actions are performed on master nodes
     * and the templates should match the respective version.
     */
    protected boolean requiresMasterNode() {
        return false;
    }

    private void addTemplatesIfMissing(ClusterState state) {
        addLegacyTemplatesIfMissing(state);
        addComponentTemplatesIfMissing(state);
        addComposableTemplatesIfMissing(state.metadata().getProject());
    }

    private void addLegacyTemplatesIfMissing(ClusterState state) {
        if (isDataStreamsLifecycleOnlyMode(clusterService.getSettings())) {
            // data stream lifecycle cannot be configured via legacy templates
            return;
        }
        final List<IndexTemplateConfig> indexTemplates = getLegacyTemplateConfigs();
        for (IndexTemplateConfig newTemplate : indexTemplates) {
            final String templateName = newTemplate.getTemplateName();
            final AtomicBoolean creationCheck = templateCreationsInProgress.computeIfAbsent(templateName, key -> new AtomicBoolean(false));
            if (creationCheck.compareAndSet(false, true)) {
                IndexTemplateMetadata currentTemplate = state.metadata().getProject().templates().get(templateName);
                if (Objects.isNull(currentTemplate)) {
                    logger.debug("adding legacy template [{}] for [{}], because it doesn't exist", templateName, getOrigin());
                    putLegacyTemplate(newTemplate, creationCheck);
                } else if (Objects.isNull(currentTemplate.getVersion()) || newTemplate.getVersion() > currentTemplate.getVersion()) {
                    // IndexTemplateConfig now enforces templates contain a `version` property, so if the template doesn't have one we can
                    // safely assume it's an old version of the template.
                    logger.info(
                        "upgrading legacy template [{}] for [{}] from version [{}] to version [{}]",
                        templateName,
                        getOrigin(),
                        currentTemplate.getVersion(),
                        newTemplate.getVersion()
                    );
                    putLegacyTemplate(newTemplate, creationCheck);
                } else {
                    creationCheck.set(false);
                    logger.trace(
                        "not adding legacy template [{}] for [{}], because it already exists at version [{}]",
                        templateName,
                        getOrigin(),
                        currentTemplate.getVersion()
                    );
                }
            } else {
                logger.trace(
                    "skipping the creation of legacy template [{}] for [{}], because its creation is in progress",
                    templateName,
                    getOrigin()
                );
            }
        }
    }

    private void addComponentTemplatesIfMissing(ClusterState state) {
        final Map<String, ComponentTemplate> indexTemplates = getComponentTemplateConfigs();
        for (Map.Entry<String, ComponentTemplate> newTemplate : indexTemplates.entrySet()) {
            final String templateName = newTemplate.getKey();
            final AtomicBoolean creationCheck = templateCreationsInProgress.computeIfAbsent(templateName, key -> new AtomicBoolean(false));
            if (creationCheck.compareAndSet(false, true)) {
                ComponentTemplate currentTemplate = state.metadata().getProject().componentTemplates().get(templateName);
                if (templateDependenciesSatisfied(state, newTemplate.getValue()) == false) {
                    creationCheck.set(false);
                    logger.trace(
                        "not adding index template [{}] for [{}] because its required dependencies do not exist",
                        templateName,
                        getOrigin()
                    );
                } else if (Objects.isNull(currentTemplate)) {
                    logger.debug("adding component template [{}] for [{}], because it doesn't exist", templateName, getOrigin());
                    putComponentTemplate(templateName, newTemplate.getValue(), creationCheck);
                } else if (Objects.isNull(currentTemplate.version()) || newTemplate.getValue().version() > currentTemplate.version()) {
                    // IndexTemplateConfig now enforces templates contain a `version` property, so if the template doesn't have one we can
                    // safely assume it's an old version of the template.
                    logger.info(
                        "upgrading component template [{}] for [{}] from version [{}] to version [{}]",
                        templateName,
                        getOrigin(),
                        currentTemplate.version(),
                        newTemplate.getValue().version()
                    );
                    putComponentTemplate(templateName, newTemplate.getValue(), creationCheck);
                } else {
                    creationCheck.set(false);
                    logger.trace(
                        "not adding component template [{}] for [{}], because it already exists at version [{}]",
                        templateName,
                        getOrigin(),
                        currentTemplate.version()
                    );
                }
            } else {
                logger.trace(
                    "skipping the creation of component template [{}] for [{}], because its creation is in progress",
                    templateName,
                    getOrigin()
                );
            }
        }
    }

    /**
     * Returns true if the cluster state contains all of the dependencies required by the provided component template
     */
    private static boolean templateDependenciesSatisfied(ClusterState state, ComponentTemplate indexTemplate) {
        Template template = indexTemplate.template();
        if (template == null) {
            return true;
        }
        Settings settings = template.settings();
        if (settings == null) {
            return true;
        }
        IngestMetadata ingestMetadata = state.metadata().getProject().custom(IngestMetadata.TYPE);
        String defaultPipeline = settings.get("index.default_pipeline");
        if (defaultPipeline != null) {
            if (ingestMetadata == null || ingestMetadata.getPipelines().containsKey(defaultPipeline) == false) {
                return false;
            }
        }
        String finalPipeline = settings.get("index.final_pipeline");
        if (finalPipeline != null) {
            return ingestMetadata != null && ingestMetadata.getPipelines().containsKey(finalPipeline);
        }
        return true;
    }

    private void addComposableTemplatesIfMissing(ProjectMetadata projectMetadata) {
        final Map<String, ComposableIndexTemplate> indexTemplates = getComposableTemplateConfigs();
        for (Map.Entry<String, ComposableIndexTemplate> newTemplate : indexTemplates.entrySet()) {
            final String templateName = newTemplate.getKey();
            final AtomicBoolean creationCheck = templateCreationsInProgress.computeIfAbsent(templateName, key -> new AtomicBoolean(false));
            if (creationCheck.compareAndSet(false, true)) {
                ComposableIndexTemplate currentTemplate = projectMetadata.templatesV2().get(templateName);
                boolean componentTemplatesAvailable = componentTemplatesInstalled(projectMetadata, newTemplate.getValue());
                if (componentTemplatesAvailable == false) {
                    creationCheck.set(false);
                    if (logger.isTraceEnabled()) {
                        logger.trace(
                            "not adding composable template [{}] for [{}] because its required component templates do not exist or do not "
                                + "have the right version",
                            templateName,
                            getOrigin()
                        );
                    }
                } else if (Objects.isNull(currentTemplate)) {
                    logger.debug("adding composable template [{}] for [{}], because it doesn't exist", templateName, getOrigin());
                    putComposableTemplate(projectMetadata, templateName, newTemplate.getValue(), creationCheck);
                } else if (Objects.isNull(currentTemplate.version()) || newTemplate.getValue().version() > currentTemplate.version()) {
                    // IndexTemplateConfig now enforces templates contain a `version` property, so if the template doesn't have one we can
                    // safely assume it's an old version of the template.
                    logger.info(
                        "upgrading composable template [{}] for [{}] from version [{}] to version [{}]",
                        templateName,
                        getOrigin(),
                        currentTemplate.version(),
                        newTemplate.getValue().version()
                    );
                    putComposableTemplate(projectMetadata, templateName, newTemplate.getValue(), creationCheck);
                } else {
                    creationCheck.set(false);
                    logger.trace(
                        "not adding composable template [{}] for [{}], because it already exists at version [{}]",
                        templateName,
                        getOrigin(),
                        currentTemplate.version()
                    );
                }
            } else {
                logger.trace(
                    "skipping the creation of composable template [{}] for [{}], because its creation is in progress",
                    templateName,
                    getOrigin()
                );
            }
        }
    }

    /**
     * Returns true if the cluster state contains all of the component templates needed by the composable template. If this registry
     * requires automatic rollover after index template upgrades (see {@link #applyRolloverAfterTemplateV2Update()}), this method also
     * verifies that the installed components templates are of the right version.
     */
    private boolean componentTemplatesInstalled(ProjectMetadata projectMetadata, ComposableIndexTemplate indexTemplate) {
        if (applyRolloverAfterTemplateV2Update() == false) {
            // component templates and index templates can be updated independently, we only need to know that the required component
            // templates are available
            return projectMetadata.componentTemplates().keySet().containsAll(indexTemplate.getRequiredComponentTemplates());
        }
        Map<String, ComponentTemplate> componentTemplateConfigs = getComponentTemplateConfigs();
        Map<String, ComponentTemplate> installedTemplates = projectMetadata.componentTemplates();
        for (String templateName : indexTemplate.getRequiredComponentTemplates()) {
            ComponentTemplate installedTemplate = installedTemplates.get(templateName);
            // if a required component templates is not installed - the current cluster state cannot allow this index template yet
            if (installedTemplate == null) {
                return false;
            }
            ComponentTemplate templateConfig = componentTemplateConfigs.get(templateName);
            // note: currently we only take care of component templates that are installed by the same registry as the index template. We
            // don't enforce proper version for component templates that come from outside of this registry.
            // See https://github.com/elastic/elasticsearch/issues/99647
            if (templateConfig != null && templateConfig.version().equals(installedTemplate.version()) == false) {
                return false;
            }
        }
        return true;
    }

    private void putLegacyTemplate(final IndexTemplateConfig config, final AtomicBoolean creationCheck) {
        final Executor executor = threadPool.generic();
        executor.execute(() -> {
            final String templateName = config.getTemplateName();

            PutIndexTemplateRequest request = new PutIndexTemplateRequest(templateName).source(config.loadBytes(), XContentType.JSON);
            request.masterNodeTimeout(TimeValue.MAX_VALUE);
            executeAsyncWithOrigin(
                client.threadPool().getThreadContext(),
                getOrigin(),
                request,
                new ActionListener<AcknowledgedResponse>() {
                    @Override
                    public void onResponse(AcknowledgedResponse response) {
                        creationCheck.set(false);
                        if (response.isAcknowledged() == false) {
                            logger.error(
                                "error adding legacy template [{}] for [{}], request was not acknowledged",
                                templateName,
                                getOrigin()
                            );
                        }
                    }

                    @Override
                    public void onFailure(Exception e) {
                        creationCheck.set(false);
                        onPutTemplateFailure(templateName, e);
                    }
                },
                client.admin().indices()::putTemplate
            );
        });
    }

    private void putComponentTemplate(final String templateName, final ComponentTemplate template, final AtomicBoolean creationCheck) {
        final Executor executor = threadPool.generic();
        executor.execute(() -> {
            PutComponentTemplateAction.Request request = new PutComponentTemplateAction.Request(templateName).componentTemplate(template);
            request.masterNodeTimeout(TimeValue.MAX_VALUE);
            executeAsyncWithOrigin(
                client.threadPool().getThreadContext(),
                getOrigin(),
                request,
                new ActionListener<AcknowledgedResponse>() {
                    @Override
                    public void onResponse(AcknowledgedResponse response) {
                        creationCheck.set(false);
                        if (response.isAcknowledged() == false) {
                            logger.error(
                                "error adding component template [{}] for [{}], request was not acknowledged",
                                templateName,
                                getOrigin()
                            );
                        }
                    }

                    @Override
                    public void onFailure(Exception e) {
                        creationCheck.set(false);
                        onPutTemplateFailure(templateName, e);
                    }
                },
                (req, listener) -> client.execute(PutComponentTemplateAction.INSTANCE, req, listener)
            );
        });
    }

    private void putComposableTemplate(
        ProjectMetadata projectMetadata,
        final String templateName,
        final ComposableIndexTemplate indexTemplate,
        final AtomicBoolean creationCheck
    ) {
        final Executor executor = threadPool.generic();
        executor.execute(() -> {
            TransportPutComposableIndexTemplateAction.Request request = new TransportPutComposableIndexTemplateAction.Request(templateName)
                .indexTemplate(indexTemplate);
            request.masterNodeTimeout(TimeValue.MAX_VALUE);
            executeAsyncWithOrigin(
                client.threadPool().getThreadContext(),
                getOrigin(),
                request,
                new ActionListener<AcknowledgedResponse>() {
                    @Override
                    public void onResponse(AcknowledgedResponse response) {
                        if (response.isAcknowledged()) {
                            if (applyRolloverAfterTemplateV2Update()) {
                                invokeRollover(projectMetadata, templateName, indexTemplate, () -> creationCheck.set((false)));
                            } else {
                                creationCheck.set(false);
                            }
                        } else {
                            creationCheck.set(false);
                            logger.error(
                                "error adding composable template [{}] for [{}], request was not acknowledged",
                                templateName,
                                getOrigin()
                            );
                        }
                    }

                    @Override
                    public void onFailure(Exception e) {
                        creationCheck.set(false);
                        onPutTemplateFailure(templateName, e);
                    }
                },
                (req, listener) -> client.execute(TransportPutComposableIndexTemplateAction.TYPE, req, listener)
            );
        });
    }

    private void addIndexLifecyclePoliciesIfMissing(ClusterState state) {
        if (isDataStreamsLifecycleOnlyMode(clusterService.getSettings())) {
            logger.trace("running in data stream lifecycle only mode. skipping the installation of ILM policies.");
            return;
        }
<<<<<<< HEAD
        IndexLifecycleMetadata metadata = state.metadata().getProject().custom(IndexLifecycleMetadata.TYPE);
=======
        final IndexLifecycleMetadata metadata = state.metadata().custom(IndexLifecycleMetadata.TYPE);
        final Map<String, LifecyclePolicy> policies = metadata != null ? metadata.getPolicies() : Map.of();

>>>>>>> 4cc9f5de
        for (LifecyclePolicy policy : getLifecyclePolicies()) {
            final AtomicBoolean creationCheck = policyCreationsInProgress.computeIfAbsent(
                policy.getName(),
                key -> new AtomicBoolean(false)
            );
            if (creationCheck.compareAndSet(false, true)) {
                final LifecyclePolicy currentPolicy = policies.get(policy.getName());
                if (Objects.isNull(currentPolicy)) {
                    logger.debug("adding lifecycle policy [{}] for [{}], because it doesn't exist", policy.getName(), getOrigin());
                    putPolicy(policy, creationCheck);
                } else if (isUpgradeRequired(currentPolicy, policy)) {
                    logger.info("upgrading lifecycle policy [{}] for [{}]", policy.getName(), getOrigin());
                    putPolicy(policy, creationCheck);
                } else {
                    logger.trace("not adding lifecycle policy [{}] for [{}], because it already exists", policy.getName(), getOrigin());
                    creationCheck.set(false);
                }
            }
        }
    }

    /**
     * Determines whether an index lifecycle policy should be upgraded to a newer version.
     *
     * @param currentPolicy The current lifecycle policy. Never null.
     * @param newPolicy The new lifecycle policy. Never null.
     * @return <code>true</code> if <code>newPolicy</code> should replace <code>currentPolicy</code>.
     */
    protected boolean isUpgradeRequired(LifecyclePolicy currentPolicy, LifecyclePolicy newPolicy) {
        return false;
    }

    private void putPolicy(final LifecyclePolicy policy, final AtomicBoolean creationCheck) {
        final Executor executor = threadPool.generic();
        executor.execute(() -> {
            PutLifecycleRequest request = new PutLifecycleRequest(REGISTRY_ACTION_TIMEOUT, REGISTRY_ACTION_TIMEOUT, policy);
            request.masterNodeTimeout(TimeValue.MAX_VALUE);
            executeAsyncWithOrigin(
                client.threadPool().getThreadContext(),
                getOrigin(),
                request,
                new ActionListener<AcknowledgedResponse>() {
                    @Override
                    public void onResponse(AcknowledgedResponse response) {
                        creationCheck.set(false);
                        if (response.isAcknowledged() == false) {
                            logger.error(
                                "error adding lifecycle policy [{}] for [{}], request was not acknowledged",
                                policy.getName(),
                                getOrigin()
                            );
                        }
                    }

                    @Override
                    public void onFailure(Exception e) {
                        creationCheck.set(false);
                        onPutPolicyFailure(policy, e);
                    }
                },
                (req, listener) -> client.execute(ILMActions.PUT, req, listener)
            );
        });
    }

    protected static Map<String, ComposableIndexTemplate> parseComposableTemplates(IndexTemplateConfig... config) {
        return Arrays.stream(config).collect(Collectors.toUnmodifiableMap(IndexTemplateConfig::getTemplateName, indexTemplateConfig -> {
            try (var parser = JsonXContent.jsonXContent.createParser(XContentParserConfiguration.EMPTY, indexTemplateConfig.loadBytes())) {
                return ComposableIndexTemplate.parse(parser);
            } catch (IOException e) {
                throw new AssertionError(e);
            }
        }));
    }

    private void addIngestPipelinesIfMissing(ClusterState state) {
        for (IngestPipelineConfig requiredPipeline : getIngestPipelines()) {
            final AtomicBoolean creationCheck = pipelineCreationsInProgress.computeIfAbsent(
                requiredPipeline.getId(),
                key -> new AtomicBoolean(false)
            );

            if (creationCheck.compareAndSet(false, true)) {
                List<String> pipelineDependencies = requiredPipeline.getPipelineDependencies();
                if (pipelineDependencies != null && pipelineDependenciesExist(state, pipelineDependencies) == false) {
                    creationCheck.set(false);
                    logger.trace(
                        "not adding ingest pipeline [{}] for [{}] because its dependencies do not exist",
                        requiredPipeline.getId(),
                        getOrigin()
                    );
                } else {
                    PipelineConfiguration existingPipeline = findInstalledPipeline(state, requiredPipeline.getId());
                    if (existingPipeline != null) {
                        Integer existingPipelineVersion = existingPipeline.getVersion();
                        if (existingPipelineVersion == null || existingPipelineVersion < requiredPipeline.getVersion()) {
                            logger.info(
                                "upgrading ingest pipeline [{}] for [{}] from version [{}] to version [{}]",
                                requiredPipeline.getId(),
                                getOrigin(),
                                existingPipelineVersion,
                                requiredPipeline.getVersion()
                            );
                            putIngestPipeline(requiredPipeline, creationCheck);
                        } else {
                            creationCheck.set(false);
                            logger.debug(
                                "not adding ingest pipeline [{}] for [{}], because it already exists",
                                requiredPipeline.getId(),
                                getOrigin()
                            );
                        }
                    } else {
                        logger.debug(
                            "adding ingest pipeline [{}] for [{}], because it doesn't exist",
                            requiredPipeline.getId(),
                            getOrigin()
                        );
                        putIngestPipeline(requiredPipeline, creationCheck);
                    }
                }
            }
        }
    }

    private static boolean pipelineDependenciesExist(ClusterState state, List<String> dependencies) {
        for (String dependency : dependencies) {
            if (findInstalledPipeline(state, dependency) == null) {
                return false;
            }
        }
        return true;
    }

    @Nullable
    private static PipelineConfiguration findInstalledPipeline(ClusterState state, String pipelineId) {
        Optional<IngestMetadata> maybeMeta = Optional.ofNullable(state.metadata().getProject().custom(IngestMetadata.TYPE));
        return maybeMeta.map(ingestMetadata -> ingestMetadata.getPipelines().get(pipelineId)).orElse(null);
    }

    private void putIngestPipeline(final IngestPipelineConfig pipelineConfig, final AtomicBoolean creationCheck) {
        final Executor executor = threadPool.generic();
        executor.execute(() -> {
            PutPipelineRequest request = new PutPipelineRequest(
                MasterNodeRequest.INFINITE_MASTER_NODE_TIMEOUT,
                MasterNodeRequest.INFINITE_MASTER_NODE_TIMEOUT,
                pipelineConfig.getId(),
                pipelineConfig.loadConfig(),
                pipelineConfig.getXContentType()
            );

            executeAsyncWithOrigin(
                client.threadPool().getThreadContext(),
                getOrigin(),
                request,
                new ActionListener<AcknowledgedResponse>() {
                    @Override
                    public void onResponse(AcknowledgedResponse response) {
                        creationCheck.set(false);
                        if (response.isAcknowledged() == false) {
                            logger.error(
                                "error adding ingest pipeline [{}] for [{}], request was not acknowledged",
                                pipelineConfig.getId(),
                                getOrigin()
                            );
                        } else {
                            logger.info("adding ingest pipeline {}", pipelineConfig.getId());
                        }
                    }

                    @Override
                    public void onFailure(Exception e) {
                        creationCheck.set(false);
                        onPutPipelineFailure(pipelineConfig.getId(), e);
                    }
                },
                (req, listener) -> client.execute(PutPipelineTransportAction.TYPE, req, listener)
            );
        });
    }

    /**
     * Allows registries to opt-in for automatic rollover of "relevant" data streams immediately after a composable index template gets
     * updated, including its initial installation. If set to {@code true}, then every time a composable index template is being updated,
     * all data streams of which name matches this template's index patterns AND of all matching templates the upgraded one has the highest
     * priority, will be rolled over.
     *
     * @return {@code true} if this registry wants to apply automatic rollovers after template V2 upgrades
     */
    protected boolean applyRolloverAfterTemplateV2Update() {
        return false;
    }

    /**
     * Called when creation of an ingest pipeline fails.
     *
     * @param pipelineId the pipeline that failed to be created.
     * @param e The exception that caused the failure.
     */
    protected void onPutPipelineFailure(String pipelineId, Exception e) {
        logger.error(() -> format("error adding ingest pipeline template [%s] for [%s]", pipelineId, getOrigin()), e);
    }

    /**
     * invokeRollover rolls over any data streams matching the index template,
     * and then invokes runAfter.
     */
    private void invokeRollover(
        final ProjectMetadata projectMetadata,
        final String templateName,
        final ComposableIndexTemplate indexTemplate,
        final Runnable runAfter
    ) {
        final Executor executor = threadPool.generic();
        executor.execute(() -> {
            List<String> rolloverTargets = findRolloverTargetDataStreams(projectMetadata, templateName, indexTemplate);
            if (rolloverTargets.isEmpty()) {
                runAfter.run();
                return;
            }
            GroupedActionListener<RolloverResponse> groupedActionListener = new GroupedActionListener<>(
                rolloverTargets.size(),
                new ActionListener<>() {
                    @Override
                    public void onResponse(Collection<RolloverResponse> rolloverResponses) {
                        runAfter.run();
                        onRolloversBulkResponse(rolloverResponses);
                    }

                    @Override
                    public void onFailure(Exception e) {
                        runAfter.run();
                        onRolloverFailure(e);
                    }
                }
            );
            for (String rolloverTarget : rolloverTargets) {
                logger.info(
                    "rolling over data stream [{}] lazily as a followup to the upgrade of the [{}] index template [{}]",
                    rolloverTarget,
                    getOrigin(),
                    templateName
                );
                RolloverRequest request = new RolloverRequest(rolloverTarget, null);
                request.lazy(true);
                request.masterNodeTimeout(TimeValue.MAX_VALUE);
                executeAsyncWithOrigin(
                    client.threadPool().getThreadContext(),
                    getOrigin(),
                    request,
                    groupedActionListener,
                    (req, listener) -> client.execute(RolloverAction.INSTANCE, req, listener)
                );
            }
        });
    }

    void onRolloversBulkResponse(Collection<RolloverResponse> rolloverResponses) {
        for (RolloverResponse rolloverResponse : rolloverResponses) {
            if (rolloverResponse.isRolledOver() == false) {
                logger.warn("rollover of the [{}] index [{}] failed", getOrigin(), rolloverResponse.getOldIndex());
            }
        }
    }

    void onRolloverFailure(Exception e) {
        logger.error(String.format(Locale.ROOT, "[%s] related rollover failed", getOrigin()), e);
        for (Throwable throwable : e.getSuppressed()) {
            logger.error(String.format(Locale.ROOT, "[%s] related rollover failed", getOrigin()), throwable);
        }
    }

    /**
     * Finds rollover target data streams based on the provided index template. A matching rollover target data stream is such that:
     * <ol>
     *     <li> matches the provided index template's index patterns
     *     <li> of all index templates that have index patterns matching its name, the one with the highest priority is the one provided
     *     as argument
     * </ol>
     *
     * @param projectMetadata the project metadata from the cluster state
     * @param templateName    the ID by which the provided index template is being registered
     * @param indexTemplate   the index template for which a data stream is looked up as rollover target
     * @return the list of rollover targets matching the provided index template
     */
    static List<String> findRolloverTargetDataStreams(
        ProjectMetadata projectMetadata,
        String templateName,
        ComposableIndexTemplate indexTemplate
    ) {
        return projectMetadata.dataStreams()
            .values()
            .stream()
            // Limit to checking data streams that match any of the index template's index patterns
            .filter(ds -> indexTemplate.indexPatterns().stream().anyMatch(pattern -> Regex.simpleMatch(pattern, ds.getName())))
            .filter(ds -> {
                final String dsTemplateName = MetadataIndexTemplateService.findV2Template(projectMetadata, ds.getName(), ds.isHidden());
                if (templateName.equals(dsTemplateName)) {
                    return true;
                }
                // findV2Template did not match templateName, which implies one of two things:
                // - indexTemplate has a lower priority than the index template matching for ds, OR
                // - indexTemplate does not yet exist in cluster state (i.e. because it's in the process of being
                // installed or updated)
                //
                // Because of the second case, we must check if indexTemplate's priority is greater than the matching
                // index template, in case it would take precedence after installation/update.
                final ComposableIndexTemplate dsTemplate = projectMetadata.templatesV2().get(dsTemplateName);
                return dsTemplate == null || indexTemplate.priorityOrZero() > dsTemplate.priorityOrZero();
            })
            .map(DataStream::getName)
            .collect(Collectors.toList());
    }
}<|MERGE_RESOLUTION|>--- conflicted
+++ resolved
@@ -580,13 +580,9 @@
             logger.trace("running in data stream lifecycle only mode. skipping the installation of ILM policies.");
             return;
         }
-<<<<<<< HEAD
-        IndexLifecycleMetadata metadata = state.metadata().getProject().custom(IndexLifecycleMetadata.TYPE);
-=======
-        final IndexLifecycleMetadata metadata = state.metadata().custom(IndexLifecycleMetadata.TYPE);
+        final IndexLifecycleMetadata metadata = state.metadata().getProject().custom(IndexLifecycleMetadata.TYPE);
         final Map<String, LifecyclePolicy> policies = metadata != null ? metadata.getPolicies() : Map.of();
 
->>>>>>> 4cc9f5de
         for (LifecyclePolicy policy : getLifecyclePolicies()) {
             final AtomicBoolean creationCheck = policyCreationsInProgress.computeIfAbsent(
                 policy.getName(),
