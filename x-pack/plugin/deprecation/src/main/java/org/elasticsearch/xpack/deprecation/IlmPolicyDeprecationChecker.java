--- conflicted
+++ resolved
@@ -42,10 +42,6 @@
      * @return the name of the data streams that have violated the checks with their respective warnings.
      */
     @Override
-<<<<<<< HEAD
-    public Map<String, List<DeprecationIssue>> check(ClusterState clusterState, DeprecationInfoAction.Request request) {
-        IndexLifecycleMetadata lifecycleMetadata = clusterState.metadata().getProject().custom(IndexLifecycleMetadata.TYPE);
-=======
     public Map<String, List<DeprecationIssue>> check(
         ClusterState clusterState,
         DeprecationInfoAction.Request request,
@@ -59,8 +55,7 @@
      * @return the name of the data streams that have violated the checks with their respective warnings.
      */
     Map<String, List<DeprecationIssue>> check(ClusterState clusterState) {
-        IndexLifecycleMetadata lifecycleMetadata = clusterState.metadata().custom(IndexLifecycleMetadata.TYPE);
->>>>>>> 0c667ecd
+        IndexLifecycleMetadata lifecycleMetadata = clusterState.metadata().getProject().custom(IndexLifecycleMetadata.TYPE);
         if (lifecycleMetadata == null || lifecycleMetadata.getPolicyMetadatas().isEmpty()) {
             return Map.of();
         }
