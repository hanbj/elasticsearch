--- conflicted
+++ resolved
@@ -119,11 +119,7 @@
         IndexMetadata sourceIndex = project.metadata().index(sourceIndexName);
         Settings settingsBefore = sourceIndex.getSettings();
 
-<<<<<<< HEAD
-        var hasOldVersion = DeprecatedIndexPredicate.getReindexRequiredPredicate(project.metadata());
-=======
-        var hasOldVersion = DeprecatedIndexPredicate.getReindexRequiredPredicate(clusterService.state().metadata(), false);
->>>>>>> bc67124a
+        var hasOldVersion = DeprecatedIndexPredicate.getReindexRequiredPredicate(project.metadata(), false);
         if (hasOldVersion.test(sourceIndex.getIndex()) == false) {
             logger.warn(
                 "Migrating index [{}] with version [{}] is unnecessary as its version is not before [{}]",
