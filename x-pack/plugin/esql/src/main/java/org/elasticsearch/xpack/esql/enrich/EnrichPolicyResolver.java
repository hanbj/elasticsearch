/*
 * Copyright Elasticsearch B.V. and/or licensed to Elasticsearch B.V. under one
 * or more contributor license agreements. Licensed under the Elastic License
 * 2.0; you may not use this file except in compliance with the Elastic License
 * 2.0.
 */

package org.elasticsearch.xpack.esql.enrich;

import org.elasticsearch.ExceptionsHelper;
import org.elasticsearch.action.ActionListener;
import org.elasticsearch.action.ActionListenerResponseHandler;
import org.elasticsearch.action.search.SearchRequest;
import org.elasticsearch.action.support.ChannelActionListener;
import org.elasticsearch.action.support.ContextPreservingActionListener;
import org.elasticsearch.action.support.RefCountingListener;
import org.elasticsearch.cluster.service.ClusterService;
import org.elasticsearch.common.io.stream.StreamInput;
import org.elasticsearch.common.io.stream.StreamOutput;
import org.elasticsearch.common.util.CollectionUtils;
import org.elasticsearch.common.util.Maps;
import org.elasticsearch.common.util.concurrent.ConcurrentCollections;
import org.elasticsearch.common.util.concurrent.ThreadContext;
import org.elasticsearch.common.util.iterable.Iterables;
import org.elasticsearch.core.Tuple;
import org.elasticsearch.tasks.Task;
import org.elasticsearch.threadpool.ThreadPool;
import org.elasticsearch.transport.RemoteClusterAware;
import org.elasticsearch.transport.RemoteClusterService;
import org.elasticsearch.transport.Transport;
import org.elasticsearch.transport.TransportChannel;
import org.elasticsearch.transport.TransportRequest;
import org.elasticsearch.transport.TransportRequestHandler;
import org.elasticsearch.transport.TransportRequestOptions;
import org.elasticsearch.transport.TransportResponse;
import org.elasticsearch.transport.TransportService;
import org.elasticsearch.xpack.core.ClientHelper;
import org.elasticsearch.xpack.core.enrich.EnrichMetadata;
import org.elasticsearch.xpack.core.enrich.EnrichPolicy;
import org.elasticsearch.xpack.esql.analysis.EnrichResolution;
import org.elasticsearch.xpack.esql.core.type.DataType;
import org.elasticsearch.xpack.esql.core.type.EsField;
import org.elasticsearch.xpack.esql.core.util.StringUtils;
import org.elasticsearch.xpack.esql.index.EsIndex;
import org.elasticsearch.xpack.esql.io.stream.PlanStreamInput;
import org.elasticsearch.xpack.esql.io.stream.PlanStreamOutput;
import org.elasticsearch.xpack.esql.plan.logical.Enrich;
import org.elasticsearch.xpack.esql.session.IndexResolver;

import java.io.IOException;
import java.util.ArrayList;
import java.util.Arrays;
import java.util.Collection;
import java.util.Collections;
import java.util.HashMap;
import java.util.HashSet;
import java.util.List;
import java.util.Map;
import java.util.Set;
import java.util.stream.Collectors;

/**
 * Resolves enrich policies across clusters in several steps:
 * 1. Calculates the policies that need to be resolved for each cluster, see {@link #lookupPolicies}.
 * 2. Sends out {@link LookupRequest} to each cluster to resolve policies. Internally, a remote cluster handles the lookup in two steps:
 *    - 2.1 Ensures the caller has permission to access the enrich policies.
 *    - 2.2 For each found enrich policy, uses {@link IndexResolver} to resolve the mappings of the concrete enrich index.
 * 3. For each unresolved policy, combines the lookup results to compute the actual enrich policy and mappings depending on the enrich mode.
 * This approach requires at most one cross-cluster call for each cluster.
 */
public class EnrichPolicyResolver {
    private static final String RESOLVE_ACTION_NAME = "cluster:monitor/xpack/enrich/esql/resolve_policy";

    private final ClusterService clusterService;
    private final IndexResolver indexResolver;
    private final TransportService transportService;
    private final ThreadPool threadPool;
    private final RemoteClusterService remoteClusterService;

    public EnrichPolicyResolver(ClusterService clusterService, TransportService transportService, IndexResolver indexResolver) {
        this.clusterService = clusterService;
        this.transportService = transportService;
        this.indexResolver = indexResolver;
        this.threadPool = transportService.getThreadPool();
        this.remoteClusterService = transportService.getRemoteClusterService();
        transportService.registerRequestHandler(
            RESOLVE_ACTION_NAME,
            threadPool.executor(ThreadPool.Names.SEARCH),
            LookupRequest::new,
            new RequestHandler()
        );
    }

    public record UnresolvedPolicy(String name, Enrich.Mode mode) {

    }

    /**
     * Resolves a set of enrich policies
     *
     * @param targetClusters     the target clusters
     * @param unresolvedPolicies the unresolved policies
     * @param listener           notified with the enrich resolution
     */
    public void resolvePolicies(
        Collection<String> targetClusters,
        Collection<UnresolvedPolicy> unresolvedPolicies,
        ActionListener<EnrichResolution> listener
    ) {
        if (unresolvedPolicies.isEmpty() || targetClusters.isEmpty()) {
            listener.onResponse(new EnrichResolution());
            return;
        }
        final Set<String> remoteClusters = new HashSet<>(targetClusters);
        final boolean includeLocal = remoteClusters.remove(RemoteClusterAware.LOCAL_CLUSTER_GROUP_KEY);
        lookupPolicies(remoteClusters, includeLocal, unresolvedPolicies, listener.map(lookupResponses -> {
            final EnrichResolution enrichResolution = new EnrichResolution();

            Map<String, LookupResponse> lookupResponsesToProcess = new HashMap<>();

            for (Map.Entry<String, LookupResponse> entry : lookupResponses.entrySet()) {
                String clusterAlias = entry.getKey();
                if (entry.getValue().connectionError != null) {
                    enrichResolution.addUnavailableCluster(clusterAlias, entry.getValue().connectionError);
                    // remove unavailable cluster from the list of clusters which is used below to create the ResolvedEnrichPolicy
                    remoteClusters.remove(clusterAlias);
                } else {
                    lookupResponsesToProcess.put(clusterAlias, entry.getValue());
                }
            }

            for (UnresolvedPolicy unresolved : unresolvedPolicies) {
                Tuple<ResolvedEnrichPolicy, String> resolved = mergeLookupResults(
                    unresolved,
                    calculateTargetClusters(unresolved.mode, includeLocal, remoteClusters),
                    lookupResponsesToProcess
                );

                if (resolved.v1() != null) {
                    enrichResolution.addResolvedPolicy(unresolved.name, unresolved.mode, resolved.v1());
                } else {
                    assert resolved.v2() != null;
                    enrichResolution.addError(unresolved.name, unresolved.mode, resolved.v2());
                }
            }
            return enrichResolution;
        }));
    }

    private Collection<String> calculateTargetClusters(Enrich.Mode mode, boolean includeLocal, Set<String> remoteClusters) {
        return switch (mode) {
            case ANY -> CollectionUtils.appendToCopy(remoteClusters, RemoteClusterAware.LOCAL_CLUSTER_GROUP_KEY);
            case COORDINATOR -> List.of(RemoteClusterAware.LOCAL_CLUSTER_GROUP_KEY);
            case REMOTE -> includeLocal
                ? CollectionUtils.appendToCopy(remoteClusters, RemoteClusterAware.LOCAL_CLUSTER_GROUP_KEY)
                : remoteClusters;
        };
    }

    /**
     * Resolve an enrich policy by merging the lookup responses from the target clusters.
     * @return a resolved enrich policy or an error
     */
    private Tuple<ResolvedEnrichPolicy, String> mergeLookupResults(
        UnresolvedPolicy unresolved,
        Collection<String> targetClusters,
        Map<String, LookupResponse> lookupResults
    ) {
        String policyName = unresolved.name;
        if (targetClusters.isEmpty()) {
            return Tuple.tuple(null, "enrich policy [" + policyName + "] cannot be resolved since remote clusters are unavailable");
        }
        final Map<String, ResolvedEnrichPolicy> policies = new HashMap<>();
        final List<String> failures = new ArrayList<>();
        for (String cluster : targetClusters) {
            LookupResponse lookupResult = lookupResults.get(cluster);
            if (lookupResult != null) {
                assert lookupResult.connectionError == null : "Should never have a non-null connectionError here";
                ResolvedEnrichPolicy policy = lookupResult.policies.get(policyName);
                if (policy != null) {
                    policies.put(cluster, policy);
                } else {
                    final String failure = lookupResult.failures.get(policyName);
                    if (failure != null) {
                        failures.add(failure);
                    }
                }
            }
        }
        if (targetClusters.size() != policies.size()) {
            final String reason;
            if (failures.isEmpty()) {
                List<String> missingClusters = targetClusters.stream().filter(c -> policies.containsKey(c) == false).sorted().toList();
                reason = missingPolicyError(policyName, targetClusters, missingClusters);
            } else {
                reason = "failed to resolve enrich policy [" + policyName + "]; reason " + failures;
            }
            return Tuple.tuple(null, reason);
        }
        Map<String, EsField> mappings = new HashMap<>();
        Map<String, String> concreteIndices = new HashMap<>();
        ResolvedEnrichPolicy last = null;
        for (Map.Entry<String, ResolvedEnrichPolicy> e : policies.entrySet()) {
            ResolvedEnrichPolicy curr = e.getValue();
            if (last != null && last.matchField().equals(curr.matchField()) == false) {
                String error = "enrich policy [" + policyName + "] has different match fields ";
                error += "[" + last.matchField() + ", " + curr.matchField() + "] across clusters";
                return Tuple.tuple(null, error);
            }
            if (last != null && last.matchType().equals(curr.matchType()) == false) {
                String error = "enrich policy [" + policyName + "] has different match types ";
                error += "[" + last.matchType() + ", " + curr.matchType() + "] across clusters";
                return Tuple.tuple(null, error);
            }
            // merge mappings
            for (Map.Entry<String, EsField> m : curr.mapping().entrySet()) {
                EsField field = m.getValue();
                field = new EsField(
                    field.getName(),
                    DataType.fromTypeName(field.getDataType().typeName()),
                    field.getProperties(),
                    field.isAggregatable(),
                    field.isAlias()
                );
                EsField old = mappings.putIfAbsent(m.getKey(), field);
                if (old != null && old.getDataType().equals(field.getDataType()) == false) {
                    String error = "field [" + m.getKey() + "] of enrich policy [" + policyName + "] has different data types ";
                    error += "[" + old.getDataType() + ", " + field.getDataType() + "] across clusters";
                    return Tuple.tuple(null, error);
                }
            }
            if (last != null) {
                Map<String, Integer> counts = Maps.newMapWithExpectedSize(last.enrichFields().size());
                last.enrichFields().forEach(f -> counts.put(f, 1));
                curr.enrichFields().forEach(f -> counts.compute(f, (k, v) -> v == null ? 1 : v + 1));
                // should be sorted-then-limit, but this sorted is for testing only
                var diff = counts.entrySet().stream().filter(f -> f.getValue() < 2).map(Map.Entry::getKey).limit(20).sorted().toList();
                if (diff.isEmpty() == false) {
                    String detailed = "these fields are missing in some policies: " + diff;
                    return Tuple.tuple(null, "enrich policy [" + policyName + "] has different enrich fields across clusters; " + detailed);
                }
            }
            // merge concrete indices
            concreteIndices.putAll(curr.concreteIndices());
            last = curr;
        }
        assert last != null;
        var resolved = new ResolvedEnrichPolicy(last.matchField(), last.matchType(), last.enrichFields(), concreteIndices, mappings);
        return Tuple.tuple(resolved, null);
    }

    private String missingPolicyError(String policyName, Collection<String> targetClusters, List<String> missingClusters) {
        // local cluster only
        String reason = "cannot find enrich policy [" + policyName + "]";
        if (targetClusters.size() == 1 && Iterables.get(missingClusters, 0).isEmpty()) {
            // accessing the policy names directly after we have checked the permission.
            List<String> potentialMatches = StringUtils.findSimilar(policyName, availablePolicies().keySet());
            if (potentialMatches.isEmpty() == false) {
                var suggestion = potentialMatches.size() == 1 ? "[" + potentialMatches.get(0) + "]" : "any of " + potentialMatches;
                reason += ", did you mean " + suggestion + "?";
            }
            return reason;
        }
        String detailed = missingClusters.stream().sorted().map(c -> c.isEmpty() ? "_local" : c).collect(Collectors.joining(", "));
        return reason + " on clusters [" + detailed + "]";
    }

    private void lookupPolicies(
        Collection<String> remoteClusters,
        boolean includeLocal,
        Collection<UnresolvedPolicy> unresolvedPolicies,
        ActionListener<Map<String, LookupResponse>> listener
    ) {
        final Map<String, LookupResponse> lookupResponses = ConcurrentCollections.newConcurrentMap();
        try (RefCountingListener refs = new RefCountingListener(listener.map(unused -> lookupResponses))) {
            Set<String> remotePolicies = unresolvedPolicies.stream()
                .filter(u -> u.mode != Enrich.Mode.COORDINATOR)
                .map(u -> u.name)
                .collect(Collectors.toSet());
            // remote clusters
            if (remotePolicies.isEmpty() == false) {
                for (String cluster : remoteClusters) {
                    ActionListener<LookupResponse> lookupListener = refs.acquire(resp -> lookupResponses.put(cluster, resp));
                    getRemoteConnection(cluster, new ActionListener<Transport.Connection>() {
                        @Override
                        public void onResponse(Transport.Connection connection) {
                            transportService.sendRequest(
                                connection,
                                RESOLVE_ACTION_NAME,
                                new LookupRequest(cluster, remotePolicies),
                                TransportRequestOptions.EMPTY,
                                new ActionListenerResponseHandler<>(
                                    lookupListener.delegateResponse((l, e) -> failIfSkipUnavailableFalse(e, cluster, l)),
                                    LookupResponse::new,
                                    threadPool.executor(ThreadPool.Names.SEARCH)
                                )
                            );
                        }

                        @Override
                        public void onFailure(Exception e) {
                            failIfSkipUnavailableFalse(e, cluster, lookupListener);
                        }
                    });
                }
            }
            // local cluster
            Set<String> localPolicies = unresolvedPolicies.stream()
                .filter(u -> includeLocal || u.mode != Enrich.Mode.REMOTE)
                .map(u -> u.name)
                .collect(Collectors.toSet());
            if (localPolicies.isEmpty() == false) {
                transportService.sendRequest(
                    transportService.getLocalNode(),
                    RESOLVE_ACTION_NAME,
                    new LookupRequest(RemoteClusterAware.LOCAL_CLUSTER_GROUP_KEY, localPolicies),
                    new ActionListenerResponseHandler<>(
                        refs.acquire(resp -> lookupResponses.put(RemoteClusterAware.LOCAL_CLUSTER_GROUP_KEY, resp)),
                        LookupResponse::new,
                        threadPool.executor(ThreadPool.Names.SEARCH)
                    )
                );
            }
        }
    }

    private void failIfSkipUnavailableFalse(Exception e, String cluster, ActionListener<LookupResponse> lookupListener) {
        if (ExceptionsHelper.isRemoteUnavailableException(e) && remoteClusterService.isSkipUnavailable(cluster)) {
            lookupListener.onResponse(new LookupResponse(e));
        } else {
            lookupListener.onFailure(e);
        }
    }

    private static class LookupRequest extends TransportRequest {
        private final String clusterAlias;
        private final Collection<String> policyNames;

        LookupRequest(String clusterAlias, Collection<String> policyNames) {
            this.clusterAlias = clusterAlias;
            this.policyNames = policyNames;
        }

        LookupRequest(StreamInput in) throws IOException {
            this.clusterAlias = in.readString();
            this.policyNames = in.readStringCollectionAsList();
        }

        @Override
        public void writeTo(StreamOutput out) throws IOException {
            out.writeString(clusterAlias);
            out.writeStringCollection(policyNames);
        }
    }

    private static class LookupResponse extends TransportResponse {
        final Map<String, ResolvedEnrichPolicy> policies;
        final Map<String, String> failures;
        // does not need to be Writable since this indicates a failure to contact a remote cluster, so only set on querying cluster
        final transient Exception connectionError;

        LookupResponse(Map<String, ResolvedEnrichPolicy> policies, Map<String, String> failures) {
            this.policies = policies;
            this.failures = failures;
            this.connectionError = null;
        }

        /**
         * Use this constructor when the remote cluster is unavailable to indicate inability to do the enrich policy lookup
         * @param connectionError Exception received when trying to connect to a remote cluster
         */
        LookupResponse(Exception connectionError) {
            this.policies = Collections.emptyMap();
            this.failures = Collections.emptyMap();
            this.connectionError = connectionError;
        }

        LookupResponse(StreamInput in) throws IOException {
            PlanStreamInput planIn = new PlanStreamInput(in, in.namedWriteableRegistry(), null);
            this.policies = planIn.readMap(StreamInput::readString, ResolvedEnrichPolicy::new);
            this.failures = planIn.readMap(StreamInput::readString, StreamInput::readString);
            this.connectionError = null;
        }

        @Override
        public void writeTo(StreamOutput out) throws IOException {
            PlanStreamOutput pso = new PlanStreamOutput(out, null);
            pso.writeMap(policies, StreamOutput::writeWriteable);
            pso.writeMap(failures, StreamOutput::writeString);
        }
    }

    private class RequestHandler implements TransportRequestHandler<LookupRequest> {
        @Override
        public void messageReceived(LookupRequest request, TransportChannel channel, Task task) {
            final Map<String, EnrichPolicy> availablePolicies = availablePolicies();
            final Map<String, String> failures = ConcurrentCollections.newConcurrentMap();
            final Map<String, ResolvedEnrichPolicy> resolvedPolices = ConcurrentCollections.newConcurrentMap();
            ThreadContext threadContext = threadPool.getThreadContext();
            ActionListener<LookupResponse> listener = ContextPreservingActionListener.wrapPreservingContext(
                new ChannelActionListener<>(channel),
                threadContext
            );
            try (
                RefCountingListener refs = new RefCountingListener(listener.map(unused -> new LookupResponse(resolvedPolices, failures)))
            ) {
                for (String policyName : request.policyNames) {
                    EnrichPolicy p = availablePolicies.get(policyName);
                    if (p == null) {
                        continue;
                    }
                    try (ThreadContext.StoredContext ignored = threadContext.stashWithOrigin(ClientHelper.ENRICH_ORIGIN)) {
                        String indexName = EnrichPolicy.getBaseName(policyName);
                        indexResolver.resolveAsMergedMapping(indexName, IndexResolver.ALL_FIELDS, null, refs.acquire(indexResult -> {
                            if (indexResult.isValid() && indexResult.get().concreteIndices().size() == 1) {
                                EsIndex esIndex = indexResult.get();
                                var concreteIndices = Map.of(request.clusterAlias, Iterables.get(esIndex.concreteIndices(), 0));
                                var resolved = new ResolvedEnrichPolicy(
                                    p.getMatchField(),
                                    p.getType(),
                                    p.getEnrichFields(),
                                    concreteIndices,
                                    esIndex.mapping()
                                );
                                resolvedPolices.put(policyName, resolved);
                            } else {
                                failures.put(policyName, indexResult.toString());
                            }
                        }));
                    }
                }
            }
        }
    }

    protected Map<String, EnrichPolicy> availablePolicies() {
<<<<<<< HEAD
        final EnrichMetadata metadata = clusterService.state().metadata().getProject().custom(EnrichMetadata.TYPE);
        return metadata == null ? Map.of() : metadata.getPolicies();
=======
        final EnrichMetadata metadata = clusterService.state().metadata().custom(EnrichMetadata.TYPE, EnrichMetadata.EMPTY);
        return metadata.getPolicies();
>>>>>>> 7fd7d646
    }

    protected void getRemoteConnection(String cluster, ActionListener<Transport.Connection> listener) {
        remoteClusterService.maybeEnsureConnectedAndGetConnection(
            cluster,
            remoteClusterService.isSkipUnavailable(cluster) == false,
            listener
        );
    }

    public Map<String, List<String>> groupIndicesPerCluster(String[] indices) {
        return remoteClusterService.groupIndices(SearchRequest.DEFAULT_INDICES_OPTIONS, indices)
            .entrySet()
            .stream()
            .collect(Collectors.toMap(Map.Entry::getKey, e -> Arrays.asList(e.getValue().indices())));
    }
}<|MERGE_RESOLUTION|>--- conflicted
+++ resolved
@@ -434,13 +434,8 @@
     }
 
     protected Map<String, EnrichPolicy> availablePolicies() {
-<<<<<<< HEAD
-        final EnrichMetadata metadata = clusterService.state().metadata().getProject().custom(EnrichMetadata.TYPE);
-        return metadata == null ? Map.of() : metadata.getPolicies();
-=======
-        final EnrichMetadata metadata = clusterService.state().metadata().custom(EnrichMetadata.TYPE, EnrichMetadata.EMPTY);
+        final EnrichMetadata metadata = clusterService.state().metadata().getProject().custom(EnrichMetadata.TYPE, EnrichMetadata.EMPTY);
         return metadata.getPolicies();
->>>>>>> 7fd7d646
     }
 
     protected void getRemoteConnection(String cluster, ActionListener<Transport.Connection> listener) {
