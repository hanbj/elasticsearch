/*
 * Copyright Elasticsearch B.V. and/or licensed to Elasticsearch B.V. under one
 * or more contributor license agreements. Licensed under the Elastic License
 * 2.0; you may not use this file except in compliance with the Elastic License
 * 2.0.
 */

package org.elasticsearch.xpack.esql.action;

import org.elasticsearch.Build;
import org.elasticsearch.action.admin.indices.alias.IndicesAliasesRequest;
import org.elasticsearch.action.admin.indices.delete.DeleteIndexRequest;
import org.elasticsearch.action.bulk.BulkRequestBuilder;
import org.elasticsearch.action.delete.DeleteRequest;
import org.elasticsearch.action.index.IndexRequest;
import org.elasticsearch.action.index.IndexRequestBuilder;
import org.elasticsearch.action.support.WriteRequest;
import org.elasticsearch.cluster.metadata.IndexMetadata;
import org.elasticsearch.common.settings.Settings;
import org.elasticsearch.compute.ann.Experimental;
import org.elasticsearch.index.Index;
import org.elasticsearch.index.IndexService;
import org.elasticsearch.index.IndexSettings;
import org.elasticsearch.index.query.QueryBuilder;
import org.elasticsearch.index.query.RangeQueryBuilder;
import org.elasticsearch.index.shard.IndexShard;
import org.elasticsearch.indices.IndicesService;
import org.elasticsearch.plugins.Plugin;
import org.elasticsearch.test.ESIntegTestCase;
import org.elasticsearch.test.ESTestCase;
import org.elasticsearch.test.junit.annotations.TestLogging;
import org.elasticsearch.xcontent.XContentBuilder;
import org.elasticsearch.xcontent.json.JsonXContent;
import org.elasticsearch.xpack.esql.plugin.EsqlPlugin;
import org.elasticsearch.xpack.esql.plugin.QueryPragmas;
import org.junit.Assert;
import org.junit.Before;

import java.io.IOException;
import java.util.ArrayList;
import java.util.Arrays;
import java.util.Collection;
import java.util.Collections;
import java.util.HashMap;
import java.util.List;
import java.util.Map;
import java.util.OptionalDouble;
import java.util.concurrent.ExecutionException;
import java.util.concurrent.TimeUnit;
import java.util.stream.IntStream;
import java.util.stream.LongStream;

import static java.util.Comparator.comparing;
import static java.util.Comparator.naturalOrder;
import static java.util.Comparator.reverseOrder;
<<<<<<< HEAD
import static org.elasticsearch.common.settings.Settings.builder;
import static org.elasticsearch.test.ESIntegTestCase.Scope.SUITE;
=======
>>>>>>> 5b971c4d
import static org.elasticsearch.test.hamcrest.ElasticsearchAssertions.assertAcked;
import static org.hamcrest.Matchers.allOf;
import static org.hamcrest.Matchers.anyOf;
import static org.hamcrest.Matchers.contains;
import static org.hamcrest.Matchers.containsInAnyOrder;
import static org.hamcrest.Matchers.empty;
import static org.hamcrest.Matchers.equalTo;
import static org.hamcrest.Matchers.greaterThan;
import static org.hamcrest.Matchers.greaterThanOrEqualTo;
import static org.hamcrest.Matchers.hasItem;
import static org.hamcrest.Matchers.hasSize;
import static org.hamcrest.Matchers.is;
import static org.hamcrest.Matchers.lessThanOrEqualTo;

@Experimental
@TestLogging(value = "org.elasticsearch.xpack.esql.session:DEBUG", reason = "to better understand planning")
public class EsqlActionIT extends ESIntegTestCase {

    long epoch = System.currentTimeMillis();

    @Before
    public void setupIndex() {
        createAndPopulateIndex("test");
    }

    public void testRow() {
        long value = randomLongBetween(0, Long.MAX_VALUE);
        EsqlQueryResponse response = run("row " + value);
        assertEquals(List.of(List.of(value)), response.values());
    }

    public void testFromStatsGroupingAvgWithSort() {
        testFromStatsGroupingAvgImpl("from test | stats avg(count) by data | sort data | limit 2", "data", "avg(count)");
    }

    public void testFromStatsGroupingAvg() {
        testFromStatsGroupingAvgImpl("from test | stats avg(count) by data", "data", "avg(count)");
    }

    public void testFromStatsGroupingAvgWithAliases() {
        testFromStatsGroupingAvgImpl("from test | eval g = data | stats f = avg(count) by g", "g", "f");
    }

    private void testFromStatsGroupingAvgImpl(String command, String expectedGroupName, String expectedFieldName) {
        EsqlQueryResponse results = run(command);
        logger.info(results);
        Assert.assertEquals(2, results.columns().size());

        // assert column metadata
        ColumnInfo valuesColumn = results.columns().get(0);
        assertEquals(expectedFieldName, valuesColumn.name());
        assertEquals("double", valuesColumn.type());
        ColumnInfo groupColumn = results.columns().get(1);
        assertEquals(expectedGroupName, groupColumn.name());
        assertEquals("long", groupColumn.type());

        // assert column values
        List<List<Object>> valueValues = results.values();
        assertEquals(2, valueValues.size());
        // This is loathsome, find a declarative way to assert the expected output.
        if ((long) valueValues.get(0).get(1) == 1L) {
            assertEquals(42.0, (double) valueValues.get(0).get(0), 0.0);
            assertEquals(2L, (long) valueValues.get(1).get(1));
            assertEquals(44.0, (double) valueValues.get(1).get(0), 0.0);
        } else if ((long) valueValues.get(0).get(1) == 2L) {
            assertEquals(42.0, (double) valueValues.get(1).get(0), 0.0);
            assertEquals(1L, (long) valueValues.get(1).get(1));
            assertEquals(44.0, (double) valueValues.get(0).get(0), 0.0);
        } else {
            fail("Unexpected group value: " + valueValues.get(0).get(0));
        }
    }

    public void testFromStatsGroupingCount() {
        testFromStatsGroupingCountImpl("from test | stats count(count) by data", "data", "count(count)");
    }

    public void testFromStatsGroupingCountWithAliases() {
        testFromStatsGroupingCountImpl("from test | eval grp = data | stats total = count(count) by grp", "grp", "total");
    }

    private void testFromStatsGroupingCountImpl(String command, String expectedFieldName, String expectedGroupName) {
        EsqlQueryResponse results = run(command);
        logger.info(results);
        Assert.assertEquals(2, results.columns().size());

        // assert column metadata
        ColumnInfo groupColumn = results.columns().get(0);
        assertEquals(expectedGroupName, groupColumn.name());
        assertEquals("long", groupColumn.type());
        ColumnInfo valuesColumn = results.columns().get(1);
        assertEquals(expectedFieldName, valuesColumn.name());
        assertEquals("long", valuesColumn.type());

        // assert column values
        List<List<Object>> valueValues = results.values();
        assertEquals(2, valueValues.size());
        // This is loathsome, find a declarative way to assert the expected output.
        if ((long) valueValues.get(0).get(1) == 1L) {
            assertEquals(20L, valueValues.get(0).get(0));
            assertEquals(2L, valueValues.get(1).get(1));
            assertEquals(20L, valueValues.get(1).get(0));
        } else if ((long) valueValues.get(0).get(1) == 2L) {
            assertEquals(20L, valueValues.get(1).get(0));
            assertEquals(1L, valueValues.get(1).get(1));
            assertEquals(20L, valueValues.get(0).get(0));
        } else {
            fail("Unexpected group value: " + valueValues.get(0).get(1));
        }
    }

    // Grouping where the groupby field is of a date type.
    public void testFromStatsGroupingByDate() {
        EsqlQueryResponse results = run("from test | stats avg(count) by time");
        logger.info(results);
        Assert.assertEquals(2, results.columns().size());
        Assert.assertEquals(40, results.values().size());

        // assert column metadata
        assertEquals("avg(count)", results.columns().get(0).name());
        assertEquals("double", results.columns().get(0).type());
        assertEquals("time", results.columns().get(1).name());
        assertEquals("long", results.columns().get(1).type());

        // assert column values
        List<Long> expectedValues = LongStream.range(0, 40).map(i -> epoch + i).sorted().boxed().toList();
        List<Long> actualValues = IntStream.range(0, 40).mapToLong(i -> (Long) results.values().get(i).get(1)).sorted().boxed().toList();
        assertEquals(expectedValues, actualValues);
    }

    public void testFromGroupingByNumericFieldWithNulls() {
        for (int i = 0; i < 5; i++) {
            client().prepareBulk()
                .add(new IndexRequest("test").id("no_count_old_" + i).source("data", between(1, 2), "data_d", 1d))
                .add(new IndexRequest("test").id("no_count_new_" + i).source("data", 99, "data_d", 1d))
                .add(new IndexRequest("test").id("no_data_" + i).source("count", between(0, 100), "count_d", between(0, 100)))
                .get();
            if (randomBoolean()) {
                client().admin().indices().prepareRefresh("test").get();
            }
        }
        client().admin().indices().prepareRefresh("test").get();
        EsqlQueryResponse results = run("from test | stats avg(count) by data | sort data");
        logger.info(results);
        Assert.assertEquals(2, results.columns().size());
        Assert.assertEquals(3, results.values().size());

        // assert column metadata
        assertEquals("avg(count)", results.columns().get(0).name());
        assertEquals("double", results.columns().get(0).type());
        assertEquals("data", results.columns().get(1).name());
        assertEquals("long", results.columns().get(1).type());

        record Group(Long data, Double avg) {

        }

        List<Group> expectedGroups = List.of(new Group(1L, 42.0), new Group(2L, 44.0), new Group(99L, null));

        // assert column values
        List<Group> actualGroups = results.values()
            .stream()
            .map(l -> new Group((Long) l.get(1), (Double) l.get(0)))
            .sorted(comparing(c -> c.data))
            .toList();
        assertEquals(expectedGroups, actualGroups);
        for (int i = 0; i < 5; i++) {
            client().prepareBulk()
                .add(new DeleteRequest("test").id("no_color_" + i))
                .add(new DeleteRequest("test").id("no_count_red_" + i))
                .add(new DeleteRequest("test").id("no_count_yellow_" + i))
                .setRefreshPolicy(WriteRequest.RefreshPolicy.IMMEDIATE)
                .get();
        }
    }

    public void testFromStatsGroupingByKeyword() {
        EsqlQueryResponse results = run("from test | stats avg(count) by color");
        logger.info(results);
        Assert.assertEquals(2, results.columns().size());
        Assert.assertEquals(3, results.values().size());

        // assert column metadata
        assertEquals("avg(count)", results.columns().get(0).name());
        assertEquals("double", results.columns().get(0).type());
        assertEquals("color", results.columns().get(1).name());
        assertEquals("keyword", results.columns().get(1).type());
        record Group(String color, double avg) {

        }
        List<Group> expectedGroups = List.of(new Group("blue", 42.0), new Group("green", 44.0), new Group("red", 43));
        List<Group> actualGroups = results.values()
            .stream()
            .map(l -> new Group((String) l.get(1), (Double) l.get(0)))
            .sorted(comparing(c -> c.color))
            .toList();
        assertThat(actualGroups, equalTo(expectedGroups));
    }

    public void testFromStatsGroupingByKeywordWithNulls() {
        for (int i = 0; i < 5; i++) {
            client().prepareBulk()
                .add(new IndexRequest("test").id("no_color_" + i).source("data", 12, "count", 120, "data_d", 2d, "count_d", 120d))
                .add(new IndexRequest("test").id("no_count_red_" + i).source("data", 2, "data_d", 2d, "color", "red"))
                .add(new IndexRequest("test").id("no_count_yellow_" + i).source("data", 2, "data_d", 2d, "color", "yellow"))
                .get();
            if (randomBoolean()) {
                client().admin().indices().prepareRefresh("test").get();
            }
        }
        client().admin().indices().prepareRefresh("test").get();
        for (String field : List.of("count", "count_d")) {
            EsqlQueryResponse results = run("from test | stats avg = avg(" + field + ") by color");
            logger.info(results);
            Assert.assertEquals(2, results.columns().size());
            Assert.assertEquals(4, results.values().size());

            // assert column metadata
            assertEquals("avg", results.columns().get(0).name());
            assertEquals("double", results.columns().get(0).type());
            assertEquals("color", results.columns().get(1).name());
            assertEquals("keyword", results.columns().get(1).type());
            record Group(String color, Double avg) {

            }
            List<Group> expectedGroups = List.of(
                new Group("blue", 42.0),
                new Group("green", 44.0),
                new Group("red", 43.0),
                new Group("yellow", null)
            );
            List<Group> actualGroups = results.values()
                .stream()
                .map(l -> new Group((String) l.get(1), (Double) l.get(0)))
                .sorted(comparing(c -> c.color))
                .toList();
            assertThat(actualGroups, equalTo(expectedGroups));
        }
        for (int i = 0; i < 5; i++) {
            client().prepareBulk()
                .add(new DeleteRequest("test").id("no_color_" + i))
                .add(new DeleteRequest("test").id("no_count_red_" + i))
                .add(new DeleteRequest("test").id("no_count_yellow_" + i))
                .setRefreshPolicy(WriteRequest.RefreshPolicy.IMMEDIATE)
                .get();
        }
    }

    public void testFromStatsMultipleAggs() {
        EsqlQueryResponse results = run(
            "from test | stats a=avg(count), mi=min(count), ma=max(count), s=sum(count), c=count(count) by color"
        );
        logger.info(results);
        Assert.assertEquals(6, results.columns().size());
        Assert.assertEquals(3, results.values().size());

        // assert column metadata
        assertEquals("a", results.columns().get(0).name());
        assertEquals("double", results.columns().get(0).type());
        assertEquals("mi", results.columns().get(1).name());
        assertEquals("long", results.columns().get(1).type());
        assertEquals("ma", results.columns().get(2).name());
        assertEquals("long", results.columns().get(2).type());
        assertEquals("s", results.columns().get(3).name());
        assertEquals("long", results.columns().get(3).type());
        assertEquals("c", results.columns().get(4).name());
        assertEquals("long", results.columns().get(4).type());
        assertEquals("color", results.columns().get(5).name());
        assertEquals("keyword", results.columns().get(5).type());
        record Group(double avg, long mi, long ma, long s, long c, String color) {}
        List<Group> expectedGroups = List.of(
            new Group(42, 42, 42, 420, 10, "blue"),
            new Group(44, 44, 44, 440, 10, "green"),
            new Group(43, 40, 46, 860, 20, "red")
        );
        // TODO: each aggregator returns Double now, it should in fact mirror the data type of the fields it's aggregating
        List<Group> actualGroups = results.values()
            .stream()
            .map(l -> new Group((Double) l.get(0), (Long) l.get(1), (Long) l.get(2), (Long) l.get(3), (Long) l.get(4), (String) l.get(5)))
            .sorted(comparing(c -> c.color))
            .toList();
        assertThat(actualGroups, equalTo(expectedGroups));
    }

    public void testFromSortWithTieBreakerLimit() {
        EsqlQueryResponse results = run("from test | sort data, count desc, time | limit 5 | project data, count, time");
        logger.info(results);
        assertThat(
            results.values(),
            contains(
                List.of(1L, 44L, epoch + 2),
                List.of(1L, 44L, epoch + 6),
                List.of(1L, 44L, epoch + 10),
                List.of(1L, 44L, epoch + 14),
                List.of(1L, 44L, epoch + 18)
            )
        );
    }

    public void testFromStatsProjectGroup() {
        EsqlQueryResponse results = run("from test | stats avg_count = avg(count) by data | project data");
        logger.info(results);
        assertThat(results.columns().stream().map(ColumnInfo::name).toList(), contains("data"));
        assertThat(results.columns().stream().map(ColumnInfo::type).toList(), contains("long"));
        assertThat(results.values(), containsInAnyOrder(List.of(1L), List.of(2L)));
    }

    public void testRowStatsProjectGroupByInt() {
        EsqlQueryResponse results = run("row a = 1, b = 2 | stats count(b) by a | project a");
        logger.info(results);
        assertThat(results.columns().stream().map(ColumnInfo::name).toList(), contains("a"));
        assertThat(results.columns().stream().map(ColumnInfo::type).toList(), contains("integer"));
        assertThat(results.values(), contains(List.of(1)));
    }

    public void testRowStatsProjectGroupByLong() {
        EsqlQueryResponse results = run("row a = 1000000000000, b = 2 | stats count(b) by a | project a");
        logger.info(results);
        assertThat(results.columns().stream().map(ColumnInfo::name).toList(), contains("a"));
        assertThat(results.columns().stream().map(ColumnInfo::type).toList(), contains("long"));
        assertThat(results.values(), contains(List.of(1000000000000L)));
    }

    public void testRowStatsProjectGroupByDouble() {
        EsqlQueryResponse results = run("row a = 1.0, b = 2 | stats count(b) by a | project a");
        logger.info(results);
        assertThat(results.columns().stream().map(ColumnInfo::name).toList(), contains("a"));
        assertThat(results.columns().stream().map(ColumnInfo::type).toList(), contains("double"));
        assertThat(results.values(), contains(List.of(1.0)));
    }

    public void testRowStatsProjectGroupByKeyword() {
        EsqlQueryResponse results = run("row a = \"hello\", b = 2 | stats count(b) by a | project a");
        logger.info(results);
        assertThat(results.columns().stream().map(ColumnInfo::name).toList(), contains("a"));
        assertThat(results.columns().stream().map(ColumnInfo::type).toList(), contains("keyword"));
        assertThat(results.values(), contains(List.of("hello")));
    }

    public void testFromStatsProjectGroupByDouble() {
        EsqlQueryResponse results = run("from test | stats count(count) by data_d | project data_d");
        logger.info(results);
        assertThat(results.columns().stream().map(ColumnInfo::name).toList(), contains("data_d"));
        assertThat(results.columns().stream().map(ColumnInfo::type).toList(), contains("double"));
        assertThat(results.values(), containsInAnyOrder(List.of(1.0), List.of(2.0)));
    }

    public void testFromStatsProjectGroupWithAlias() {
        String query = "from test | stats avg_count = avg(count) by data | eval d2 = data | rename d = data | project d, d2";
        EsqlQueryResponse results = run(query);
        logger.info(results);
        assertThat(results.columns().stream().map(ColumnInfo::name).toList(), contains("d", "d2"));
        assertThat(results.columns().stream().map(ColumnInfo::type).toList(), contains("long", "long"));
        assertThat(results.values(), containsInAnyOrder(List.of(1L, 1L), List.of(2L, 2L)));
    }

    public void testFromStatsProjectAgg() {
        EsqlQueryResponse results = run("from test | stats a = avg(count) by data | project a");
        logger.info(results);
        assertThat(results.columns().stream().map(ColumnInfo::name).toList(), contains("a"));
        assertThat(results.columns().stream().map(ColumnInfo::type).toList(), contains("double"));
        assertThat(results.values(), containsInAnyOrder(List.of(42d), List.of(44d)));
    }

    public void testFromStatsProjectAggWithAlias() {
        EsqlQueryResponse results = run("from test | stats a = avg(count) by data | rename b = a | project b");
        logger.info(results);
        assertThat(results.columns().stream().map(ColumnInfo::name).toList(), contains("b"));
        assertThat(results.columns().stream().map(ColumnInfo::type).toList(), contains("double"));
        assertThat(results.values(), containsInAnyOrder(List.of(42d), List.of(44d)));
    }

    public void testFromProjectStatsGroupByAlias() {
        EsqlQueryResponse results = run("from test | rename d = data | project d, count | stats avg(count) by d");
        logger.info(results);
        assertThat(results.columns().stream().map(ColumnInfo::name).toList(), contains("avg(count)", "d"));
        assertThat(results.columns().stream().map(ColumnInfo::type).toList(), contains("double", "long"));
        assertThat(results.values(), containsInAnyOrder(List.of(42d, 1L), List.of(44d, 2L)));
    }

    public void testFromProjectStatsAggregateAlias() {
        EsqlQueryResponse results = run("from test | rename c = count | project c, data | stats avg(c) by data");
        logger.info(results);
        assertThat(results.columns().stream().map(ColumnInfo::name).toList(), contains("avg(c)", "data"));
        assertThat(results.columns().stream().map(ColumnInfo::type).toList(), contains("double", "long"));
        assertThat(results.values(), containsInAnyOrder(List.of(42d, 1L), List.of(44d, 2L)));
    }

    public void testFromEvalStats() {
        EsqlQueryResponse results = run("from test | eval ratio = data_d / count_d | stats avg(ratio)");
        logger.info(results);
        Assert.assertEquals(1, results.columns().size());
        Assert.assertEquals(1, results.values().size());
        assertEquals("avg(ratio)", results.columns().get(0).name());
        assertEquals("double", results.columns().get(0).type());
        assertEquals(1, results.values().get(0).size());
        assertEquals(0.034d, (double) results.values().get(0).get(0), 0.001d);
    }

    public void testFromStatsEvalWithPragma() {
        assumeTrue("pragmas only enabled on snapshot builds", Build.CURRENT.isSnapshot());
<<<<<<< HEAD
        EsqlQueryResponse results = run(
            "from test | stats avg_count = avg(count) | eval x = avg_count + 7",
            builder().put("add_task_parallelism_above_query", true).build()
        );
=======
        EsqlQueryResponse results = run("from test | stats avg_count = avg(count) | eval x = avg_count + 7");
>>>>>>> 5b971c4d
        logger.info(results);
        Assert.assertEquals(1, results.values().size());
        assertEquals(2, results.values().get(0).size());
        assertEquals(50, (double) results.values().get(0).get(results.columns().indexOf(new ColumnInfo("x", "double"))), 1d);
        assertEquals(43, (double) results.values().get(0).get(results.columns().indexOf(new ColumnInfo("avg_count", "double"))), 1d);
    }

    public void testWhere() {
        EsqlQueryResponse results = run("from test | where count > 40");
        logger.info(results);
        Assert.assertEquals(30, results.values().size());
        var countIndex = results.columns().indexOf(new ColumnInfo("count", "long"));
        for (List<Object> values : results.values()) {
            assertThat((Long) values.get(countIndex), greaterThan(40L));
        }
    }

    public void testProjectWhere() {
        EsqlQueryResponse results = run("from test | project count | where count > 40");
        logger.info(results);
        Assert.assertEquals(30, results.values().size());
        int countIndex = results.columns().indexOf(new ColumnInfo("count", "long"));
        for (List<Object> values : results.values()) {
            assertThat((Long) values.get(countIndex), greaterThan(40L));
        }
    }

    public void testEvalWhere() {
        EsqlQueryResponse results = run("from test | eval x = count / 2 | where x > 20");
        logger.info(results);
        Assert.assertEquals(30, results.values().size());
        int countIndex = results.columns().indexOf(new ColumnInfo("x", "long"));
        for (List<Object> values : results.values()) {
            assertThat((Long) values.get(countIndex), greaterThan(20L));
        }
    }

    public void testFilterWithNullAndEval() {
        EsqlQueryResponse results = run("row a = 1 | eval b = a + null | where b > 1");
        logger.info(results);
        Assert.assertEquals(0, results.values().size());
    }

    public void testStringLength() {
        EsqlQueryResponse results = run("from test | eval l = length(color)");
        logger.info(results);
        assertThat(results.values(), hasSize(40));
        int countIndex = results.columns().indexOf(new ColumnInfo("l", "integer"));
        for (List<Object> values : results.values()) {
            assertThat((Integer) values.get(countIndex), greaterThanOrEqualTo(3));
        }
    }

    public void testFilterWithNullAndEvalFromIndex() {
        // append entry, with an absent count, to the index
        client().prepareBulk().add(new IndexRequest("test").id("no_count").source("data", 12, "data_d", 2d, "color", "red")).get();

        client().admin().indices().prepareRefresh("test").get();
        // sanity
        EsqlQueryResponse results = run("from test");
        Assert.assertEquals(41, results.values().size());

        results = run("from test | eval newCount = count + 1 | where newCount > 1");
        logger.info(results);
        Assert.assertEquals(40, results.values().size());
        assertThat(results.columns(), hasItem(equalTo(new ColumnInfo("count", "long"))));
        assertThat(results.columns(), hasItem(equalTo(new ColumnInfo("count_d", "double"))));
        assertThat(results.columns(), hasItem(equalTo(new ColumnInfo("data", "long"))));
        assertThat(results.columns(), hasItem(equalTo(new ColumnInfo("data_d", "double"))));
        assertThat(results.columns(), hasItem(equalTo(new ColumnInfo("time", "long"))));

        // restore index to original pre-test state
        client().prepareBulk().add(new DeleteRequest("test").id("no_count")).setRefreshPolicy(WriteRequest.RefreshPolicy.IMMEDIATE).get();
        results = run("from test");
        Assert.assertEquals(40, results.values().size());
    }

    public void testMultiConditionalWhere() {
        EsqlQueryResponse results = run(
            "from test | eval abc = 1+2 | where (abc + count >= 44 or data_d == 2) and data == 1 | project color, abc"
        );
        logger.info(results);
        Assert.assertEquals(10, results.values().size());
        Assert.assertEquals(2, results.columns().size());
        for (List<Object> values : results.values()) {
            assertThat((String) values.get(0), equalTo("green"));
            assertThat((Integer) values.get(1), equalTo(3));
        }
    }

    public void testWhereNegatedCondition() {
        EsqlQueryResponse results = run("from test | eval abc=1+2 | where abc + count > 45 and data != 1 | project color, data");
        logger.info(results);
        Assert.assertEquals(10, results.values().size());
        Assert.assertEquals(2, results.columns().size());
        for (List<Object> values : results.values()) {
            assertThat((String) values.get(0), equalTo("red"));
            assertThat((Long) values.get(1), equalTo(2L));
        }
    }

    public void testEvalOverride() {
        EsqlQueryResponse results = run("from test | eval count = count + 1 | eval count = count + 1");
        logger.info(results);
        Assert.assertEquals(40, results.values().size());
        Assert.assertEquals(1, results.columns().stream().filter(c -> c.name().equals("count")).count());
        int countIndex = results.columns().size() - 1;
        Assert.assertEquals(new ColumnInfo("count", "long"), results.columns().get(countIndex));
        for (List<Object> values : results.values()) {
            assertThat((Long) values.get(countIndex), greaterThanOrEqualTo(42L));
        }
    }

    public void testProjectRename() {
        EsqlQueryResponse results = run("from test | eval y = count | rename x = count | project x, y");
        logger.info(results);
        Assert.assertEquals(40, results.values().size());
        assertThat(results.columns(), contains(new ColumnInfo("x", "long"), new ColumnInfo("y", "long")));
        for (List<Object> values : results.values()) {
            assertThat((Long) values.get(0), greaterThanOrEqualTo(40L));
            assertThat(values.get(1), is(values.get(0)));
        }
    }

    public void testProjectRenameEval() {
        EsqlQueryResponse results = run("from test | eval y = count | rename x = count | project x, y | eval x2 = x + 1 | eval y2 = y + 2");
        logger.info(results);
        Assert.assertEquals(40, results.values().size());
        assertThat(
            results.columns(),
            contains(new ColumnInfo("x", "long"), new ColumnInfo("y", "long"), new ColumnInfo("x2", "long"), new ColumnInfo("y2", "long"))
        );
        for (List<Object> values : results.values()) {
            assertThat((Long) values.get(0), greaterThanOrEqualTo(40L));
            assertThat(values.get(1), is(values.get(0)));
            assertThat(values.get(2), is(((Long) values.get(0)) + 1));
            assertThat(values.get(3), is(((Long) values.get(0)) + 2));
        }
    }

    public void testProjectRenameEvalProject() {
        EsqlQueryResponse results = run("from test | eval y = count | rename x = count | project x, y | eval z = x + y | project x, y, z");
        logger.info(results);
        Assert.assertEquals(40, results.values().size());
        assertThat(results.columns(), contains(new ColumnInfo("x", "long"), new ColumnInfo("y", "long"), new ColumnInfo("z", "long")));
        for (List<Object> values : results.values()) {
            assertThat((Long) values.get(0), greaterThanOrEqualTo(40L));
            assertThat(values.get(1), is(values.get(0)));
            assertThat(values.get(2), is((Long) values.get(0) * 2));
        }
    }

    public void testProjectOverride() {
        EsqlQueryResponse results = run("from test | eval cnt = count | rename data = count | project cnt, data");
        logger.info(results);
        Assert.assertEquals(40, results.values().size());
        assertThat(results.columns(), contains(new ColumnInfo("cnt", "long"), new ColumnInfo("data", "long")));
        for (List<Object> values : results.values()) {
            assertThat(values.get(1), is(values.get(0)));
        }
    }

    public void testRefreshSearchIdleShards() throws Exception {
        String indexName = "test_refresh";
        assertAcked(
            client().admin()
                .indices()
                .prepareCreate(indexName)
                .setSettings(
                    builder().put(IndexSettings.INDEX_SEARCH_IDLE_AFTER.getKey(), 0)
                        .put(IndexMetadata.SETTING_NUMBER_OF_SHARDS, between(1, 5))
                        .put(IndexMetadata.SETTING_NUMBER_OF_REPLICAS, 0)
                )
                .get()
        );
        ensureYellow(indexName);
        Index index = resolveIndex(indexName);
        for (int i = 0; i < 10; i++) {
            client().prepareBulk()
                .add(new IndexRequest(indexName).id("1" + i).source("data", 1, "count", 42))
                .add(new IndexRequest(indexName).id("2" + i).source("data", 2, "count", 44))
                .get();
        }
        logger.info("--> waiting for shards to have pending refresh");
        assertBusy(() -> {
            int pendingRefreshes = 0;
            for (IndicesService indicesService : internalCluster().getInstances(IndicesService.class)) {
                IndexService indexService = indicesService.indexService(index);
                if (indexService != null) {
                    for (IndexShard shard : indexService) {
                        if (shard.hasRefreshPending()) {
                            pendingRefreshes++;
                        }
                    }
                }
            }
            assertThat("shards don't have any pending refresh", pendingRefreshes, greaterThan(0));
        }, 30, TimeUnit.SECONDS);
        EsqlQueryResponse results = run("from test_refresh");
        logger.info(results);
        Assert.assertEquals(20, results.values().size());
    }

    public void testESFilter() throws Exception {
        String indexName = "test_filter";
        assertAcked(
            client().admin()
                .indices()
                .prepareCreate(indexName)
                .setSettings(builder().put(IndexMetadata.SETTING_NUMBER_OF_SHARDS, between(1, 5)))
                .get()
        );
        ensureYellow(indexName);
        int numDocs = randomIntBetween(1, 5000);
        Map<String, Long> docs = new HashMap<>();
        List<IndexRequestBuilder> indexRequests = new ArrayList<>();
        for (int i = 0; i < numDocs; i++) {
            String id = "id-" + i;
            long value = randomLongBetween(-100_000, 100_000);
            docs.put(id, value);
            indexRequests.add(client().prepareIndex().setIndex(indexName).setId(id).setSource(Map.of("val", value)));
        }
        indexRandom(true, randomBoolean(), indexRequests);
        String command = "from test_filter | stats avg = avg(val)";
        long from = randomBoolean() ? Long.MIN_VALUE : randomLongBetween(-1000, 1000);
        long to = randomBoolean() ? Long.MAX_VALUE : randomLongBetween(from, from + 1000);
        QueryBuilder filter = new RangeQueryBuilder("val").from(from, true).to(to, true);
        EsqlQueryResponse results = new EsqlQueryRequestBuilder(client(), EsqlQueryAction.INSTANCE).query(command)
            .filter(filter)
            .pragmas(randomPragmas())
            .get();
        logger.info(results);
        OptionalDouble avg = docs.values().stream().filter(v -> from <= v && v <= to).mapToLong(n -> n).average();
        if (avg.isPresent()) {
            assertEquals(avg.getAsDouble(), (double) results.values().get(0).get(0), 0.01d);
        } else {
            assertEquals(Double.NaN, (double) results.values().get(0).get(0), 0.01d);
        }
    }

    public void testExtractFields() throws Exception {
        String indexName = "test_extract_fields";
        assertAcked(
            client().admin()
                .indices()
                .prepareCreate(indexName)
                .setSettings(builder().put(IndexMetadata.SETTING_NUMBER_OF_SHARDS, between(1, 5)))
                .setMapping("val", "type=long", "tag", "type=keyword")
                .get()
        );
        int numDocs = randomIntBetween(1, 100);
        List<IndexRequestBuilder> indexRequests = new ArrayList<>();
        record Doc(long val, String tag) {

        }
        List<Doc> allDocs = new ArrayList<>();
        for (int i = 0; i < numDocs; i++) {
            Doc d = new Doc(i, "tag-" + randomIntBetween(1, 100));
            allDocs.add(d);
            indexRequests.add(
                client().prepareIndex().setIndex(indexName).setId(Integer.toString(i)).setSource(Map.of("val", d.val, "tag", d.tag))
            );
        }
        indexRandom(true, randomBoolean(), indexRequests);
        int limit = randomIntBetween(1, 10);
        String command = "from test_extract_fields | sort val | limit " + limit;
        EsqlQueryResponse results = run(command);
        logger.info(results);
        // _doc, _segment, _shard are pruned
        assertThat(results.columns().size(), equalTo(2));
        assertThat(results.values(), hasSize(Math.min(limit, numDocs)));
        assertThat(results.columns().get(1).name(), equalTo("val"));
        assertThat(results.columns().get(0).name(), equalTo("tag"));
        List<Doc> actualDocs = new ArrayList<>();
        for (int i = 0; i < results.values().size(); i++) {
            List<Object> values = results.values().get(i);
            actualDocs.add(new Doc((Long) values.get(1), (String) values.get(0)));
        }
        assertThat(actualDocs, equalTo(allDocs.stream().limit(limit).toList()));
    }

    public void testEvalWithNullAndAvg() {
        EsqlQueryResponse results = run("from test | eval nullsum = count_d + null | stats avg(nullsum)");
        logger.info(results);
        Assert.assertEquals(1, results.columns().size());
        Assert.assertEquals(1, results.values().size());
        assertEquals("avg(nullsum)", results.columns().get(0).name());
        assertEquals("double", results.columns().get(0).type());
        assertEquals(1, results.values().get(0).size());
        assertEquals(Double.NaN, results.values().get(0).get(0));
    }

    public void testFromStatsLimit() {
        EsqlQueryResponse results = run("from test | stats ac = avg(count) by data | limit 1");
        logger.info(results);
        assertThat(results.columns(), contains(new ColumnInfo("ac", "double"), new ColumnInfo("data", "long")));
        assertThat(results.values(), contains(anyOf(contains(42.0, 1L), contains(44.0, 2L))));
    }

    public void testFromLimit() {
        EsqlQueryResponse results = run("from test | project data | limit 2");
        logger.info(results);
        assertThat(results.columns(), contains(new ColumnInfo("data", "long")));
        assertThat(results.values(), contains(anyOf(contains(1L), contains(2L)), anyOf(contains(1L), contains(2L))));
    }

    public void testIndexPatterns() throws Exception {
        String[] indexNames = { "test_index_patterns_1", "test_index_patterns_2", "test_index_patterns_3" };
        int i = 0;
        for (String indexName : indexNames) {
            assertAcked(
                client().admin()
                    .indices()
                    .prepareCreate(indexName)
                    .setSettings(builder().put(IndexMetadata.SETTING_NUMBER_OF_SHARDS, between(1, 5)))
                    .setMapping("data", "type=long", "count", "type=long")
                    .get()
            );
            ensureYellow(indexName);
            client().prepareBulk()
                .setRefreshPolicy(WriteRequest.RefreshPolicy.IMMEDIATE)
                .add(new IndexRequest(indexName).id("1").source("data", ++i, "count", i * 1000))
                .add(new IndexRequest(indexName).id("2").source("data", ++i, "count", i * 1000))
                .add(new IndexRequest(indexName).id("3").source("data", ++i, "count", i * 1000))
                .add(new IndexRequest(indexName).id("4").source("data", ++i, "count", i * 1000))
                .add(new IndexRequest(indexName).id("5").source("data", ++i, "count", i * 1000))
                .get();
        }

        EsqlQueryResponse results = run("from test_index_patterns* | stats count(data), sum(count)");
        assertEquals(1, results.values().size());
        assertEquals(15L, results.values().get(0).get(0));
        assertEquals(120000L, results.values().get(0).get(1));

        results = run("from test_index_patterns_1,test_index_patterns_2 | stats count(data), sum(count)");
        assertEquals(1, results.values().size());
        assertEquals(10L, results.values().get(0).get(0));
        assertEquals(55000L, results.values().get(0).get(1));

        results = run("from test_index_patterns_1*,test_index_patterns_2* | stats count(data), sum(count)");
        assertEquals(1, results.values().size());
        assertEquals(10L, results.values().get(0).get(0));
        assertEquals(55000L, results.values().get(0).get(1));

        results = run("from test_index_patterns_*,-test_index_patterns_1 | stats count(data), sum(count)");
        assertEquals(1, results.values().size());
        assertEquals(10L, results.values().get(0).get(0));
        assertEquals(105000L, results.values().get(0).get(1));

        results = run("from * | stats count(data), sum(count)");
        assertEquals(1, results.values().size());
        assertEquals(55L, results.values().get(0).get(0));
        assertEquals(121720L, results.values().get(0).get(1));

        results = run("from test_index_patterns_2 | stats count(data), sum(count)");
        assertEquals(1, results.values().size());
        assertEquals(5L, results.values().get(0).get(0));
        assertEquals(40000L, results.values().get(0).get(1));
    }

    public void testEmptyIndex() {
        assertAcked(client().admin().indices().prepareCreate("test_empty").setMapping("k", "type=keyword", "v", "type=long").get());
        EsqlQueryResponse results = run("from test_empty");
        assertThat(results.columns(), equalTo(List.of(new ColumnInfo("k", "keyword"), new ColumnInfo("v", "long"))));
        assertThat(results.values(), empty());
    }

    public void testShowInfo() {
        EsqlQueryResponse results = run("show info");
        assertThat(
            results.columns(),
            equalTo(List.of(new ColumnInfo("version", "keyword"), new ColumnInfo("date", "keyword"), new ColumnInfo("hash", "keyword")))
        );
        assertThat(results.values().size(), equalTo(1));
        assertThat(results.values().get(0).get(0), equalTo(Build.CURRENT.version()));
        assertThat(results.values().get(0).get(1), equalTo(Build.CURRENT.date()));
        assertThat(results.values().get(0).get(2), equalTo(Build.CURRENT.hash()));
    }

    public void testShowFunctions() {
        EsqlQueryResponse results = run("show functions");

    }

    public void testTopNPushedToLucene() {
        BulkRequestBuilder bulkDelete = client().prepareBulk();
        bulkDelete.setRefreshPolicy(WriteRequest.RefreshPolicy.IMMEDIATE);

        for (int i = 5; i < 11; i++) {
            var yellowDocId = "yellow_" + i;
            var yellowNullCountDocId = "yellow_null_count_" + i;
            var yellowNullDataDocId = "yellow_null_data_" + i;

            client().prepareBulk()
                .add(new IndexRequest("test").id(yellowDocId).source("data", i, "count", i * 10, "color", "yellow"))
                .add(new IndexRequest("test").id(yellowNullCountDocId).source("data", i, "color", "yellow"))
                .add(new IndexRequest("test").id(yellowNullDataDocId).source("count", i * 10, "color", "yellow"))
                .get();
            if (randomBoolean()) {
                client().admin().indices().prepareRefresh("test").get();
            }

            // build the cleanup request now, as well, not to miss anything ;-)
            bulkDelete.add(new DeleteRequest("test").id(yellowDocId))
                .add(new DeleteRequest("test").id(yellowNullCountDocId))
                .add(new DeleteRequest("test").id(yellowNullDataDocId));
        }
        client().admin().indices().prepareRefresh("test").get();

        EsqlQueryResponse results = run("""
                from test
                | where color == "yellow"
                | sort data desc nulls first, count asc nulls first
                | limit 10
                | project data, count, color
            """);
        logger.info(results);
        Assert.assertEquals(3, results.columns().size());
        Assert.assertEquals(10, results.values().size());

        // assert column metadata
        assertEquals("data", results.columns().get(0).name());
        assertEquals("long", results.columns().get(0).type());
        assertEquals("count", results.columns().get(1).name());
        assertEquals("long", results.columns().get(1).type());
        assertEquals("color", results.columns().get(2).name());
        assertEquals("keyword", results.columns().get(2).type());
        record Group(Long data, Long count, String color) {
            Group(Long data, Long count) {
                this(data, count, "yellow");
            }
        }
        List<Group> expectedGroups = List.of(
            // data sorted descending nulls first; count sorted ascending nulls first
            new Group(null, 50L),
            new Group(null, 60L),
            new Group(null, 70L),
            new Group(null, 80L),
            new Group(null, 90L),
            new Group(null, 100L),
            new Group(10L, null),
            new Group(10L, 100L),
            new Group(9L, null),
            new Group(9L, 90L)
        );
        List<Group> actualGroups = results.values()
            .stream()
            .map(l -> new Group((Long) l.get(0), (Long) l.get(1), (String) l.get(2)))
            .toList();
        assertThat(actualGroups, equalTo(expectedGroups));

        // clean-up what we created
        bulkDelete.get();
    }

    /**
     * This test covers the scenarios where Lucene is throwing a {@link org.apache.lucene.search.CollectionTerminatedException} when
     * it's signaling that it could stop collecting hits early. For example, in the case the index is sorted in the same order as the query.
     * The {@link org.elasticsearch.compute.lucene.LuceneTopNSourceOperator#getOutput()} is handling this exception by
     * ignoring it (which is the right thing to do) and sort of cleaning up and moving to the next docs collection.
     */
    public void testTopNPushedToLuceneOnSortedIndex() {
        var sortOrder = randomFrom("asc", "desc");
        createAndPopulateIndex("sorted_test_index", builder().put("index.sort.field", "time").put("index.sort.order", sortOrder).build());

        int limit = randomIntBetween(1, 5);
        EsqlQueryResponse results = run("from sorted_test_index | sort time " + sortOrder + " | limit " + limit + " | project time");
        logger.info(results);
        Assert.assertEquals(1, results.columns().size());
        Assert.assertEquals(limit, results.values().size());

        // assert column metadata
        assertEquals("time", results.columns().get(0).name());
        assertEquals("long", results.columns().get(0).type());

        boolean sortedDesc = "desc".equals(sortOrder);
        var expected = LongStream.range(0, 40)
            .map(i -> epoch + i)
            .boxed()
            .sorted(sortedDesc ? reverseOrder() : naturalOrder())
            .limit(limit)
            .toList();
        var actual = results.values().stream().map(l -> (Long) l.get(0)).toList();
        assertThat(actual, equalTo(expected));

        // clean-up
        client().admin().indices().delete(new DeleteIndexRequest("sorted_test_index")).actionGet();
    }

    /*
     * Create two indices that both have nested documents in them. Create an alias pointing to the two indices.
     * Query an individual index, then query the alias checking that no nested documents are returned.
     */
    public void testReturnNoNestedDocuments() throws IOException, ExecutionException, InterruptedException {
        var indexName1 = "test_nested_docs_1";
        var indexName2 = "test_nested_docs_2";
        var indices = List.of(indexName1, indexName2);
        var alias = "test-alias";
        int docsCount = randomIntBetween(50, 100);
        int[] countValuesGreaterThanFifty = new int[indices.size()];

        for (int i = 0; i < indices.size(); i++) {
            String indexName = indices.get(i);
            createNestedMappingIndex(indexName);
            countValuesGreaterThanFifty[i] = indexDocsIntoNestedMappingIndex(indexName, docsCount);
        }
        createAlias(indices, alias);

        var indexToTest = randomIntBetween(0, indices.size() - 1);
        var indexNameToTest = indices.get(indexToTest);
        // simple query
        assertNoNestedDocuments("from " + indexNameToTest, docsCount, 0L, 100L);
        // simple query with filter that gets pushed to ES
        assertNoNestedDocuments("from " + indexNameToTest + " | where data >= 50", countValuesGreaterThanFifty[indexToTest], 50L, 100L);
        // simple query against alias
        assertNoNestedDocuments("from " + alias, docsCount * 2, 0L, 100L);
        // simple query against alias with filter that gets pushed to ES
        assertNoNestedDocuments("from " + alias + " | where data >= 50", Arrays.stream(countValuesGreaterThanFifty).sum(), 50L, 100L);
    }

    private void createNestedMappingIndex(String indexName) throws IOException {
        XContentBuilder builder = JsonXContent.contentBuilder();
        builder.startObject();
        {
            builder.startObject("properties");
            {
                builder.startObject("nested");
                {
                    builder.field("type", "nested");
                    builder.startObject("properties");
                    {
                        builder.startObject("foo");
                        builder.field("type", "long");
                        builder.endObject();
                    }
                    builder.endObject();
                }
                builder.endObject();
                builder.startObject("data");
                builder.field("type", "long");
                builder.endObject();
            }
            builder.endObject();
        }
        builder.endObject();

        assertAcked(
            client().admin()
                .indices()
                .prepareCreate(indexName)
                .setSettings(builder().put("index.number_of_shards", ESTestCase.randomIntBetween(1, 3)))
                .setMapping(builder)
                .get()
        );
    }

    private int indexDocsIntoNestedMappingIndex(String indexName, int docsCount) throws IOException {
        int countValuesGreaterThanFifty = 0;
        BulkRequestBuilder bulkBuilder = client().prepareBulk();
        for (int j = 0; j < docsCount; j++) {
            XContentBuilder builder = JsonXContent.contentBuilder();
            int randomValue = randomIntBetween(0, 100);
            countValuesGreaterThanFifty += randomValue >= 50 ? 1 : 0;
            builder.startObject();
            {
                builder.field("data", randomValue);
                builder.startArray("nested");
                {
                    for (int k = 0, max = randomIntBetween(1, 5); k < max; k++) {
                        // nested values are all greater than any non-nested values found in the "data" long field
                        builder.startObject().field("foo", randomIntBetween(1000, 10000)).endObject();
                    }
                }
                builder.endArray();
            }
            builder.endObject();
            bulkBuilder.add(new IndexRequest(indexName).id(Integer.toString(j)).source(builder));
        }
        bulkBuilder.setRefreshPolicy(WriteRequest.RefreshPolicy.IMMEDIATE).get();
        ensureYellow(indexName);

        return countValuesGreaterThanFifty;
    }

    private void createAlias(List<String> indices, String alias) throws InterruptedException, ExecutionException {
        IndicesAliasesRequest aliasesRequest = new IndicesAliasesRequest();
        for (String indexName : indices) {
            aliasesRequest.addAliasAction(IndicesAliasesRequest.AliasActions.add().index(indexName).alias(alias));
        }
        assertAcked(admin().indices().aliases(aliasesRequest).get());
    }

    private void assertNoNestedDocuments(String query, int docsCount, long minValue, long maxValue) {
        EsqlQueryResponse results = run(query);
        assertThat(results.columns(), contains(new ColumnInfo("data", "long")));
        assertThat(results.columns().size(), is(1));
        assertThat(results.values().size(), is(docsCount));
        for (List<Object> row : results.values()) {
            assertThat(row.size(), is(1));
            // check that all the values returned are the regular ones
            assertThat((Long) row.get(0), allOf(greaterThanOrEqualTo(minValue), lessThanOrEqualTo(maxValue)));
        }
    }

    static EsqlQueryResponse run(String esqlCommands) {
        return new EsqlQueryRequestBuilder(client(), EsqlQueryAction.INSTANCE).query(esqlCommands).pragmas(randomPragmas()).get();
    }

    static EsqlQueryResponse run(String esqlCommands, QueryPragmas pragmas) {
        return new EsqlQueryRequestBuilder(client(), EsqlQueryAction.INSTANCE).query(esqlCommands).pragmas(pragmas).get();
    }

    @Override
    protected Collection<Class<? extends Plugin>> nodePlugins() {
        return Collections.singletonList(EsqlPlugin.class);
    }

<<<<<<< HEAD
    private void createAndPopulateIndex(String indexName) {
        createAndPopulateIndex(indexName, Settings.EMPTY);
    }

    private void createAndPopulateIndex(String indexName, Settings additionalSettings) {
        assertAcked(
            client().admin()
                .indices()
                .prepareCreate(indexName)
                .setSettings(builder().put(additionalSettings).put("index.number_of_shards", ESTestCase.randomIntBetween(1, 5)))
                .setMapping(
                    "data",
                    "type=long",
                    "data_d",
                    "type=double",
                    "count",
                    "type=long",
                    "count_d",
                    "type=double",
                    "time",
                    "type=long",
                    "color",
                    "type=keyword"
                )
                .get()
        );
        long timestamp = epoch;
        for (int i = 0; i < 10; i++) {
            client().prepareBulk()
                .add(
                    new IndexRequest(indexName).id("1" + i)
                        .source("data", 1, "count", 40, "data_d", 1d, "count_d", 40d, "time", timestamp++, "color", "red")
                )
                .add(
                    new IndexRequest(indexName).id("2" + i)
                        .source("data", 2, "count", 42, "data_d", 2d, "count_d", 42d, "time", timestamp++, "color", "blue")
                )
                .add(
                    new IndexRequest(indexName).id("3" + i)
                        .source("data", 1, "count", 44, "data_d", 1d, "count_d", 44d, "time", timestamp++, "color", "green")
                )
                .add(
                    new IndexRequest(indexName).id("4" + i)
                        .source("data", 2, "count", 46, "data_d", 2d, "count_d", 46d, "time", timestamp++, "color", "red")
                )
                .setRefreshPolicy(WriteRequest.RefreshPolicy.IMMEDIATE)
                .get();
        }
        ensureYellow(indexName);
    }

    private static Settings randomPragmas() {
        Settings.Builder settings = builder();
=======
    private static QueryPragmas randomPragmas() {
        Settings.Builder settings = Settings.builder();
>>>>>>> 5b971c4d
        // pragmas are only enabled on snapshot builds
        if (Build.CURRENT.isSnapshot()) {
            if (randomBoolean()) {
                settings.put("task_concurrency", randomLongBetween(1, 10));
            }
            if (randomBoolean()) {
                final int exchangeBufferSize;
                if (frequently()) {
                    exchangeBufferSize = randomIntBetween(1, 10);
                } else {
                    exchangeBufferSize = randomIntBetween(5, 5000);
                }
                settings.put("exchange_buffer_size", exchangeBufferSize);
            }
            if (randomBoolean()) {
                settings.put("exchange_concurrent_clients", randomIntBetween(1, 10));
            }
            if (randomBoolean()) {
                settings.put("data_partitioning", randomFrom("shard", "segment", "doc"));
            }
        }
        return new QueryPragmas(settings.build());
    }
}<|MERGE_RESOLUTION|>--- conflicted
+++ resolved
@@ -53,11 +53,7 @@
 import static java.util.Comparator.comparing;
 import static java.util.Comparator.naturalOrder;
 import static java.util.Comparator.reverseOrder;
-<<<<<<< HEAD
 import static org.elasticsearch.common.settings.Settings.builder;
-import static org.elasticsearch.test.ESIntegTestCase.Scope.SUITE;
-=======
->>>>>>> 5b971c4d
 import static org.elasticsearch.test.hamcrest.ElasticsearchAssertions.assertAcked;
 import static org.hamcrest.Matchers.allOf;
 import static org.hamcrest.Matchers.anyOf;
@@ -459,14 +455,7 @@
 
     public void testFromStatsEvalWithPragma() {
         assumeTrue("pragmas only enabled on snapshot builds", Build.CURRENT.isSnapshot());
-<<<<<<< HEAD
-        EsqlQueryResponse results = run(
-            "from test | stats avg_count = avg(count) | eval x = avg_count + 7",
-            builder().put("add_task_parallelism_above_query", true).build()
-        );
-=======
         EsqlQueryResponse results = run("from test | stats avg_count = avg(count) | eval x = avg_count + 7");
->>>>>>> 5b971c4d
         logger.info(results);
         Assert.assertEquals(1, results.values().size());
         assertEquals(2, results.values().get(0).size());
@@ -1084,7 +1073,6 @@
         return Collections.singletonList(EsqlPlugin.class);
     }
 
-<<<<<<< HEAD
     private void createAndPopulateIndex(String indexName) {
         createAndPopulateIndex(indexName, Settings.EMPTY);
     }
@@ -1136,12 +1124,8 @@
         ensureYellow(indexName);
     }
 
-    private static Settings randomPragmas() {
+    private static QueryPragmas randomPragmas() {
         Settings.Builder settings = builder();
-=======
-    private static QueryPragmas randomPragmas() {
-        Settings.Builder settings = Settings.builder();
->>>>>>> 5b971c4d
         // pragmas are only enabled on snapshot builds
         if (Build.CURRENT.isSnapshot()) {
             if (randomBoolean()) {
