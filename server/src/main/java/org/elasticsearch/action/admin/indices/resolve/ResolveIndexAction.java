--- conflicted
+++ resolved
@@ -603,11 +603,7 @@
             List<ResolvedAlias> aliases,
             List<ResolvedDataStream> dataStreams
         ) {
-<<<<<<< HEAD
             IndexAbstraction ia = clusterState.metadata().getProject().getIndicesLookup().get(indexAbstraction);
-=======
-            IndexAbstraction ia = clusterState.metadata().getIndicesLookup().get(indexAbstraction.resource());
->>>>>>> 34b7e60f
             if (ia != null) {
                 switch (ia.getType()) {
                     case CONCRETE_INDEX -> {
