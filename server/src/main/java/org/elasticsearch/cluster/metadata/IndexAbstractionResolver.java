--- conflicted
+++ resolved
@@ -81,12 +81,7 @@
                             indexNameExpressionResolver,
                             includeDataStreams
                         )) {
-<<<<<<< HEAD
-                        // Resolve any ::* suffixes on the expression. We need to resolve them all to their final valid selectors
-                        resolveSelectorsAndCombine(authorizedIndex, selectorString, indicesOptions, resolvedIndices, projectMetadata);
-=======
-                        resolveSelectorsAndCollect(authorizedIndex, selectorString, indicesOptions, resolvedIndices, metadata);
->>>>>>> 5c00341c
+                        resolveSelectorsAndCollect(authorizedIndex, selectorString, indicesOptions, resolvedIndices, projectMetadata);
                     }
                 }
                 if (resolvedIndices.isEmpty()) {
@@ -103,11 +98,7 @@
                 }
             } else {
                 Set<String> resolvedIndices = new HashSet<>();
-<<<<<<< HEAD
-                resolveSelectorsAndCombine(indexAbstraction, selectorString, indicesOptions, resolvedIndices, projectMetadata);
-=======
-                resolveSelectorsAndCollect(indexAbstraction, selectorString, indicesOptions, resolvedIndices, metadata);
->>>>>>> 5c00341c
+                resolveSelectorsAndCollect(indexAbstraction, selectorString, indicesOptions, resolvedIndices, projectMetadata);
                 if (minus) {
                     finalIndices.removeAll(resolvedIndices);
                 } else if (indicesOptions.ignoreUnavailable() == false || isAuthorized.test(indexAbstraction)) {
