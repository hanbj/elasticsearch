--- conflicted
+++ resolved
@@ -98,16 +98,11 @@
         logger.info("--> close index");
         indicesAdmin().prepareClose(index).get();
         // close the index
-<<<<<<< HEAD
-        ClusterStateResponse clusterStateResponse = clusterAdmin().prepareState().get();
+        ClusterStateResponse clusterStateResponse = clusterAdmin().prepareState(TEST_REQUEST_TIMEOUT).get();
         assertThat(
             clusterStateResponse.getState().getMetadata().getProject().index(index).getState().name(),
             equalTo(IndexMetadata.State.CLOSE.name())
         );
-=======
-        ClusterStateResponse clusterStateResponse = clusterAdmin().prepareState(TEST_REQUEST_TIMEOUT).get();
-        assertThat(clusterStateResponse.getState().getMetadata().index(index).getState().name(), equalTo(IndexMetadata.State.CLOSE.name()));
->>>>>>> ecd887d6
 
         // update the mapping. this should cause the new meta data to be written although index is closed
         indicesAdmin().preparePutMapping(index)
