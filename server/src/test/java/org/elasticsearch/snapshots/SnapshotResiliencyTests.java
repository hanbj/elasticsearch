--- conflicted
+++ resolved
@@ -2380,7 +2380,6 @@
                         threadPool,
                         metadataCreateIndexService,
                         actionFilters,
-                        indexNameExpressionResolver,
                         EmptySystemIndices.INSTANCE,
                         DefaultProjectResolver.INSTANCE
                     )
@@ -2474,11 +2473,7 @@
                         threadPool,
                         metadataMappingService,
                         actionFilters,
-<<<<<<< HEAD
                         TestProjectResolvers.DEFAULT_PROJECT_ONLY,
-                        indexNameExpressionResolver,
-=======
->>>>>>> 90bfdbc2
                         EmptySystemIndices.INSTANCE
                     )
                 );
